--- conflicted
+++ resolved
@@ -113,23 +113,6 @@
         let _ = self.tx.send(true);
     }
 
-<<<<<<< HEAD
-    fn step(&mut self) -> PyResult<Option<PyObject>> {
-        if self.ended {
-            return Ok(None);
-        }
-
-        // Let the runner know we want another step.
-        self.tx
-            .send(false)
-            .map_err(|e| CldbError::new_err(format!("error sending to service thread: {:?}", e)))?;
-
-        // Receive the step result.
-        let res = self
-            .rx
-            .recv()
-            .map_err(|e| CldbError::new_err(format!("error receiving from service thread: {:?}", e)))?;
-=======
     fn step(&mut self, py: Python) -> PyResult<Option<PyObject>> {
         py.allow_threads(|| runstep(self))
     }
@@ -138,7 +121,6 @@
 struct CldbSinglePythonOverride {
     pycode: Py<PyAny>,
 }
->>>>>>> 2e6476a3
 
 impl CldbSinglePythonOverride {
     fn new(pycode: &Py<PyAny>) -> Self {
