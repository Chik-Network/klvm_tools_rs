--- conflicted
+++ resolved
@@ -25,18 +25,13 @@
 /// This relates to automatic generation of random sexp.
 pub const MAX_SEXP_COST: usize = 15;
 
-<<<<<<< HEAD
 /// The compiler's view of SExp.
 ///
 /// These preserve some characteristics of the source text that aren't strictly
 /// required for chialisp but are useful for ergonomics and compilation.  The
 /// Srcloc especially is relied on by the vscode plugin, which uses the frontend
 /// entrypoints here for parsing and to surface some kinds of errors.
-#[derive(Clone, Debug)]
-=======
-// Compiler view of SExp
 #[derive(Clone, Debug, Serialize)]
->>>>>>> 1687673b
 pub enum SExp {
     /// A native nil value "()"
     Nil(Srcloc),
