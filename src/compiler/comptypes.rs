use std::collections::HashMap;
use std::collections::HashSet;
use std::rc::Rc;

use serde::Serialize;

use clvm_rs::allocator::Allocator;

use crate::classic::clvm::__type_compatibility__::{Bytes, BytesFromType};
use crate::classic::clvm_tools::stages::stage_0::TRunProgram;

use crate::compiler::clvm::sha256tree;
use crate::compiler::sexp::{decode_string, SExp};
use crate::compiler::srcloc::Srcloc;

/// The basic error type.  It contains a Srcloc identifying coordinates of the
/// error in the source file and a message.  It probably should be made even better
/// but this works ok.
#[derive(Clone, Debug)]
pub struct CompileErr(pub Srcloc, pub String);

impl From<(Srcloc, String)> for CompileErr {
    fn from(err: (Srcloc, String)) -> Self {
        CompileErr(err.0, err.1)
    }
}

/// A structure carrying a compilation result to give it a distinct type from
/// chialisp input.  It's used by codegen.
#[derive(Clone, Debug)]
pub struct CompiledCode(pub Srcloc, pub Rc<SExp>);

/// A description of an inlined function for use during inline expansion.
/// This is used only by PrimaryCodegen.
#[derive(Clone, Debug)]
pub struct InlineFunction {
    pub name: Vec<u8>,
    pub args: Rc<SExp>,
    pub body: Rc<BodyForm>,
}

impl InlineFunction {
    pub fn to_sexp(&self) -> Rc<SExp> {
        Rc::new(SExp::Cons(
            self.body.loc(),
            self.args.clone(),
            self.body.to_sexp(),
        ))
    }
}

/// Specifies the type of application that any form (X ...) invokes in an
/// expression position.
pub enum Callable {
    /// The expression is a macro expansion (list, if etc.)
    CallMacro(Srcloc, SExp),
    /// The expression invokes an env defun.
    CallDefun(Srcloc, SExp),
    /// The expression expands and inline function.
    CallInline(Srcloc, InlineFunction),
    /// The expression addresses a clvm primitive (such as a, c, f, =)
    CallPrim(Srcloc, SExp),
    /// The expression is a (com ...) invokcation (normally used in macros).
    RunCompiler,
    /// The expression is an (@ n) form that directly references the environment.
    EnvPath,
}

/// Given a slice of SExp values, generate a proper list containing them.
pub fn list_to_cons(l: Srcloc, list: &[Rc<SExp>]) -> SExp {
    if list.is_empty() {
        return SExp::Nil(l);
    }

    let mut result = SExp::Nil(l);
    for i_reverse in 0..list.len() {
        let i = list.len() - i_reverse - 1;
        result = SExp::Cons(list[i].loc(), list[i].clone(), Rc::new(result));
    }

    result
}

/// A binding from a (let ...) form.  Specifies the name of the bound variable
/// the location of the whole binding form, the location of the name atom (nl)
/// and the body as a BodyForm (which are chialisp expressions).
#[derive(Clone, Debug, Serialize)]
pub struct Binding {
    /// Overall location of the form.
    pub loc: Srcloc,
    /// Location of the name atom specifically.
    pub nl: Srcloc,
    /// The name.
    pub name: Vec<u8>,
    /// The expression the binding refers to.
    pub body: Rc<BodyForm>,
}

/// Determines how a let binding is bound.  Parallel means that the bindings do
/// not depend on each other and aren't in scope for each other.  Sequential
/// is like lisp's let* form in that each binding has the previous ones in scope
/// for itself.
#[derive(Clone, Debug, PartialEq, Eq, Serialize)]
pub enum LetFormKind {
    Parallel,
    Sequential,
}

/// Information about a let form.  Encapsulates everything except whether it's
/// parallel or sequential, which is left in the BodyForm itself.
#[derive(Clone, Debug, Serialize)]
pub struct LetData {
    /// The location of the form overall.
    pub loc: Srcloc,
    /// The location specifically of the let or let* keyword.
    pub kw: Option<Srcloc>,
    /// The bindings introduced.
    pub bindings: Vec<Rc<Binding>>,
    /// The expression evaluated in the context of all the bindings.
    pub body: Rc<BodyForm>,
}

#[derive(Clone, Debug, Serialize)]
pub enum BodyForm {
    /// A let or let* form (depending on LetFormKind).
    Let(LetFormKind, LetData),
    /// An explicitly quoted constant of some kind.
    Quoted(SExp),
    /// An undiferentiated "value" of some kind in the source language.
    /// If this refers to an atom, then it is a variable reference of some kind,
    /// otherwise it refers to a self-quoting value (like a quoted string or int).
    Value(SExp),
    /// An application of some kind, parsed from a proper list.
    /// This is a proper list because of the ambiguity of the final value in an
    /// improper list.  While it's possible to treat a final atom
    ///
    /// (x y . z)
    ///
    /// as an argument that matches a tail argument, there's no way to write
    ///
    /// (x y . (+ 1 z))
    ///
    /// So tail improper calls aren't allowed.  In real lisp, (apply ...) can
    /// generate them if needed.
    Call(Srcloc, Vec<Rc<BodyForm>>),
    /// (mod ...) can be used in chialisp as an expression, in which it returns
    /// the compiled code.  Here, it contains a CompileForm, which represents
    /// the full significant input of a program (yielded by frontend()).
    Mod(Srcloc, CompileForm),
}

/// The information needed to know about a defun.  Whether it's inline is left in
/// the HelperForm.
#[derive(Clone, Debug, Serialize)]
pub struct DefunData {
    /// The location of the helper form.
    pub loc: Srcloc,
    /// The name of the defun.
    pub name: Vec<u8>,
    /// The location of the keyword used in the defun.
    pub kw: Option<Srcloc>,
    /// The location of the name of the defun.
    pub nl: Srcloc,
<<<<<<< HEAD
    pub orig_args: Rc<SExp>,
=======
    /// The arguments as originally given by the user.
    pub orig_args: Rc<SExp>,
    /// The argument spec for the defun with any renaming.
>>>>>>> 19d23a27
    pub args: Rc<SExp>,
    /// The body expression of the defun.
    pub body: Rc<BodyForm>,
}

/// Specifies the information extracted from a macro definition allowing the
/// compiler to expand code using it.
#[derive(Clone, Debug, Serialize)]
pub struct DefmacData {
    /// The location of the macro.
    pub loc: Srcloc,
    /// The name of the macro.
    pub name: Vec<u8>,
    /// The locaton of the keyword used to define the macro.
    pub kw: Option<Srcloc>,
    /// The location of the macro's name.
    pub nl: Srcloc,
    /// The argument spec.
    pub args: Rc<SExp>,
    /// The program appearing in the macro definition.
    pub program: Rc<CompileForm>,
}

/// Information from a constant definition.
#[derive(Clone, Debug, Serialize)]
pub struct DefconstData {
    /// The location of the constant form.
    pub loc: Srcloc,
    /// Specifies whether the constant is a simple quoted sexp or is specified
    /// by an expression.  This allows us to delay constant evaluation until we
    /// have the whole program.
    pub kind: ConstantKind,
    /// The name of constant.
    pub name: Vec<u8>,
    /// The location of the keyword in the definition.
    pub kw: Option<Srcloc>,
    /// The location of the name in the definition.
    pub nl: Srcloc,
    /// The location of the body expression, whatever it is.
    pub body: Rc<BodyForm>,
}

/// Specifies where a constant is the classic kind (unevaluated) or a proper
/// expression.
#[derive(Clone, Debug, Serialize)]
pub enum ConstantKind {
    Complex,
    Simple,
}

/// HelperForm is a toplevel binding of some kind.
/// Helpers are the (defconst ...) (defun ...) (defun-inline ...) (defmacro ...)
/// forms from the source code and "help" the program do its job.  They're
/// individually parsable and represent the atomic units of the program.
#[derive(Clone, Debug, Serialize)]
pub enum HelperForm {
    /// A constant definition (see DefconstData).
    Defconstant(DefconstData),
    /// A macro definition (see DefmacData).
    Defmacro(DefmacData),
    /// A function definition (see DefunData).
    Defun(bool, DefunData),
}

/// A description of an include form.  Here, records the locations of the various
/// parts of the include so they can be marked in the language server and be
/// subject to other kind of reporting if desired.
#[derive(Clone, Debug, Serialize)]
pub struct IncludeDesc {
    /// Location of the keyword introducing this form.
    pub kw: Srcloc,
    /// Location of the name of the file.
    pub nl: Srcloc,
    /// The relative path to a target or a special directive name.
    pub name: Vec<u8>,
}

impl IncludeDesc {
    pub fn to_sexp(&self) -> Rc<SExp> {
        Rc::new(SExp::Cons(
            self.kw.clone(),
            Rc::new(SExp::Atom(self.kw.clone(), b"include".to_vec())),
            Rc::new(SExp::QuotedString(self.nl.clone(), b'"', self.name.clone())),
        ))
    }
}

/// An encoding of a complete program.  This includes all the include forms
/// traversed (for marking in a language server), the argument spec of the program,
/// the list of helper declarations and the expression serving as the "main"
/// program.
#[derive(Clone, Debug, Serialize)]
pub struct CompileForm {
    /// Location of the form that was collected into this object.
    pub loc: Srcloc,
    /// List of include directives.
    pub include_forms: Vec<IncludeDesc>,
    /// Argument spec.
    pub args: Rc<SExp>,
    /// List of declared helpers encountered.  Unless the CompilerOpts is directed
    /// to preserve all helpers, helpers not used by a toplevel defun or the main
    /// expression (those needed by the finished code) are not included.  The
    /// set_frontend_check_live method of CompilerOpts allows this to be changed.
    pub helpers: Vec<HelperForm>,
    /// The expression the program evaluates, using the declared helpers.
    pub exp: Rc<BodyForm>,
}

/// Represents a call to a defun, used by code generation.
#[derive(Clone, Debug)]
pub struct DefunCall {
    pub required_env: Rc<SExp>,
    pub code: Rc<SExp>,
}

/// PrimaryCodegen is an object used by codegen to accumulate and use state needed
/// during code generation.  It's mostly used internally.
#[derive(Clone, Debug)]
pub struct PrimaryCodegen {
    pub prims: Rc<HashMap<Vec<u8>, Rc<SExp>>>,
    pub constants: HashMap<Vec<u8>, Rc<SExp>>,
    pub macros: HashMap<Vec<u8>, Rc<SExp>>,
    pub inlines: HashMap<Vec<u8>, InlineFunction>,
    pub defuns: HashMap<Vec<u8>, DefunCall>,
    pub parentfns: HashSet<Vec<u8>>,
    pub env: Rc<SExp>,
    pub to_process: Vec<HelperForm>,
    pub orig_help: Vec<HelperForm>,
    pub final_expr: Rc<BodyForm>,
    pub final_code: Option<CompiledCode>,
    pub function_symbols: HashMap<String, String>,
}

/// The CompilerOpts specifies global options used during compilation.
/// CompilerOpts is used whenever interaction with the compilation infrastructure
/// is needed that has options or needs guidance.
pub trait CompilerOpts {
    /// The toplevel file begin compiled.
    fn filename(&self) -> String;
    /// A PrimaryCodegen that can be donated to downstream use.  It can be the
    /// case that the state of compilation needs to be passed down in a specific
    /// form, such as when a lambda is used (coming soon), when evaluating
    /// complex constants, and into (com ...) forms.  This allows the CompilerOpts
    /// to carry this info across boundaries into a new context.
    fn compiler(&self) -> Option<PrimaryCodegen>;
    /// Specifies whether code is being generated on behalf of an inner defun in
    /// the program.
    fn in_defun(&self) -> bool;
    /// Specifies whether the standard environment is injected (list, if etc).
    fn stdenv(&self) -> bool;
    /// Specifies whether certain basic optimizations are done during and after
    /// code generation.
    fn optimize(&self) -> bool;
    /// Specifies whether the frontend code is to be optimized before code
    /// generation.  This can simplify code from the user and decide on inlining
    /// of desugared forms.
    fn frontend_opt(&self) -> bool;
    /// Specifies whether forms not reachable at runtime are included in the
    /// resulting CompileForm.
    fn frontend_check_live(&self) -> bool;
    /// Specifies the shape of the environment to use.  This allows injection of
    /// the parent program's left environment when some form is compiled in the
    /// parent's context.
    fn start_env(&self) -> Option<Rc<SExp>>;
    /// Specifies the map of primitives provided during this compilation.
    fn prim_map(&self) -> Rc<HashMap<Vec<u8>, Rc<SExp>>>;
    /// Specifies the search paths we're carrying.
    fn get_search_paths(&self) -> Vec<String>;

    /// Set search paths.
    fn set_search_paths(&self, dirs: &[String]) -> Rc<dyn CompilerOpts>;
    /// Set whether we're compiling on behalf of a defun.
    fn set_in_defun(&self, new_in_defun: bool) -> Rc<dyn CompilerOpts>;
    /// Set whether to inject the standard environment.
    fn set_stdenv(&self, new_stdenv: bool) -> Rc<dyn CompilerOpts>;
    /// Set whether to run codegen optimization.
    fn set_optimize(&self, opt: bool) -> Rc<dyn CompilerOpts>;
    /// Set whether to run frontend optimization.
    fn set_frontend_opt(&self, opt: bool) -> Rc<dyn CompilerOpts>;
    /// Set whether to filter out each HelperForm that isn't reachable at
    /// run time.
    fn set_frontend_check_live(&self, check: bool) -> Rc<dyn CompilerOpts>;
    /// Set the codegen object to be used downstream.
    fn set_compiler(&self, new_compiler: PrimaryCodegen) -> Rc<dyn CompilerOpts>;
    /// Set the environment shape to assume.
    fn set_start_env(&self, start_env: Option<Rc<SExp>>) -> Rc<dyn CompilerOpts>;

    /// Using the search paths list we have, try to read a file by name,
    /// Returning the expanded path to the file and its content.
    fn read_new_file(
        &self,
        inc_from: String,
        filename: String,
    ) -> Result<(String, String), CompileErr>;

    /// Given a parsed SExp, compile it as an independent program based on the
    /// settings given here.  The result is bare generated code.
    fn compile_program(
        &self,
        allocator: &mut Allocator,
        runner: Rc<dyn TRunProgram>,
        sexp: Rc<SExp>,
        symbol_table: &mut HashMap<String, String>,
    ) -> Result<SExp, CompileErr>;
}

/// Frontend uses this to accumulate frontend forms, used internally.
#[derive(Debug)]
pub struct ModAccum {
    pub loc: Srcloc,
    pub includes: Vec<IncludeDesc>,
    pub helpers: Vec<HelperForm>,
    pub exp_form: Option<CompileForm>,
}

impl ModAccum {
    pub fn set_final(&self, c: &CompileForm) -> Self {
        ModAccum {
            loc: self.loc.clone(),
            includes: self.includes.clone(),
            helpers: self.helpers.clone(),
            exp_form: Some(c.clone()),
        }
    }

    pub fn add_include(&self, i: IncludeDesc) -> Self {
        let mut new_includes = self.includes.clone();
        new_includes.push(i);
        ModAccum {
            loc: self.loc.clone(),
            includes: new_includes,
            helpers: self.helpers.clone(),
            exp_form: self.exp_form.clone(),
        }
    }

    pub fn add_helper(&self, h: HelperForm) -> Self {
        let mut hs = self.helpers.clone();
        hs.push(h);

        ModAccum {
            loc: self.loc.clone(),
            includes: self.includes.clone(),
            helpers: hs,
            exp_form: self.exp_form.clone(),
        }
    }

    pub fn new(loc: Srcloc) -> ModAccum {
        ModAccum {
            loc,
            includes: Vec::new(),
            helpers: Vec::new(),
            exp_form: None,
        }
    }
}

impl CompileForm {
    /// Get the location of the compileform.
    pub fn loc(&self) -> Srcloc {
        self.loc.clone()
    }

    /// Express the contents as an SExp.  This SExp does not come with a keyword
    /// but starts at the arguments, since CompileForm objects are used in the
    /// encoding of several other types.
    pub fn to_sexp(&self) -> Rc<SExp> {
        let mut sexp_forms: Vec<Rc<SExp>> = self.helpers.iter().map(|x| x.to_sexp()).collect();
        sexp_forms.push(self.exp.to_sexp());

        Rc::new(SExp::Cons(
            self.loc.clone(),
            self.args.clone(),
            Rc::new(list_to_cons(self.loc.clone(), &sexp_forms)),
        ))
    }

    /// Given a set of helpers by name, remove them.
    pub fn remove_helpers(&self, names: &HashSet<Vec<u8>>) -> CompileForm {
        CompileForm {
            loc: self.loc.clone(),
            args: self.args.clone(),
            include_forms: self.include_forms.clone(),
            helpers: self
                .helpers
                .iter()
                .filter(|h| !names.contains(h.name()))
                .cloned()
                .collect(),
            exp: self.exp.clone(),
        }
    }

    /// Given a list of helpers, introduce them in this CompileForm, removing
    /// conflicting predecessors.
    pub fn replace_helpers(&self, helpers: &[HelperForm]) -> CompileForm {
        let mut new_names = HashSet::new();
        for h in helpers.iter() {
            new_names.insert(h.name());
        }
        let mut new_helpers: Vec<HelperForm> = self
            .helpers
            .iter()
            .filter(|h| !new_names.contains(h.name()))
            .cloned()
            .collect();
        new_helpers.append(&mut helpers.to_vec());

        CompileForm {
            loc: self.loc.clone(),
            include_forms: self.include_forms.clone(),
            args: self.args.clone(),
            helpers: new_helpers,
            exp: self.exp.clone(),
        }
    }
}

impl HelperForm {
    /// Get a reference to the HelperForm's name.
    pub fn name(&self) -> &Vec<u8> {
        match self {
            HelperForm::Defconstant(defc) => &defc.name,
            HelperForm::Defmacro(mac) => &mac.name,
            HelperForm::Defun(_, defun) => &defun.name,
        }
    }

    /// Get the location of the HelperForm's name.
    pub fn name_loc(&self) -> &Srcloc {
        match self {
            HelperForm::Defconstant(defc) => &defc.nl,
            HelperForm::Defmacro(mac) => &mac.nl,
            HelperForm::Defun(_, defun) => &defun.nl,
        }
    }

    /// Return a general location for the whole HelperForm.
    pub fn loc(&self) -> Srcloc {
        match self {
            HelperForm::Defconstant(defc) => defc.loc.clone(),
            HelperForm::Defmacro(mac) => mac.loc.clone(),
            HelperForm::Defun(_, defun) => defun.loc.clone(),
        }
    }

    /// Convert the HelperForm to an SExp.  These render into a form that can
    /// be re-parsed if needed.
    pub fn to_sexp(&self) -> Rc<SExp> {
        match self {
            HelperForm::Defconstant(defc) => match defc.kind {
                ConstantKind::Simple => Rc::new(list_to_cons(
                    defc.loc.clone(),
                    &[
                        Rc::new(SExp::atom_from_string(defc.loc.clone(), "defconstant")),
                        Rc::new(SExp::atom_from_vec(defc.loc.clone(), &defc.name)),
                        defc.body.to_sexp(),
                    ],
                )),
                ConstantKind::Complex => Rc::new(list_to_cons(
                    defc.loc.clone(),
                    &[
                        Rc::new(SExp::atom_from_string(defc.loc.clone(), "defconst")),
                        Rc::new(SExp::atom_from_vec(defc.loc.clone(), &defc.name)),
                        defc.body.to_sexp(),
                    ],
                )),
            },
            HelperForm::Defmacro(mac) => Rc::new(SExp::Cons(
                mac.loc.clone(),
                Rc::new(SExp::atom_from_string(mac.loc.clone(), "defmacro")),
                Rc::new(SExp::Cons(
                    mac.loc.clone(),
                    Rc::new(SExp::atom_from_vec(mac.nl.clone(), &mac.name)),
                    mac.program.to_sexp(),
                )),
            )),
            HelperForm::Defun(inline, defun) => {
                let di_string = "defun-inline".to_string();
                let d_string = "defun".to_string();
                Rc::new(list_to_cons(
                    defun.loc.clone(),
                    &[
                        Rc::new(SExp::atom_from_string(
                            defun.loc.clone(),
                            if *inline { &di_string } else { &d_string },
                        )),
                        Rc::new(SExp::atom_from_vec(defun.nl.clone(), &defun.name)),
                        defun.args.clone(),
                        defun.body.to_sexp(),
                    ],
                ))
            }
        }
    }
}

impl BodyForm {
    /// Get the general location of the BodyForm.
    pub fn loc(&self) -> Srcloc {
        match self {
            BodyForm::Let(_, letdata) => letdata.loc.clone(),
            BodyForm::Quoted(a) => a.loc(),
            BodyForm::Call(loc, _) => loc.clone(),
            BodyForm::Value(a) => a.loc(),
            BodyForm::Mod(kl, program) => kl.ext(&program.loc),
        }
    }

    /// Convert the expression to its SExp form.  These should be reparsable but
    /// may change when desugaring requires it if re-serialization is needed
    /// afterward.
    pub fn to_sexp(&self) -> Rc<SExp> {
        match self {
            BodyForm::Let(kind, letdata) => {
                let translated_bindings: Vec<Rc<SExp>> =
                    letdata.bindings.iter().map(|x| x.to_sexp()).collect();
                let bindings_cons = list_to_cons(letdata.loc.clone(), &translated_bindings);
                let translated_body = letdata.body.to_sexp();
                let marker = match kind {
                    LetFormKind::Parallel => "let",
                    LetFormKind::Sequential => "let*",
                };
                let kw_loc = letdata.kw.clone().unwrap_or_else(|| letdata.loc.clone());
                Rc::new(SExp::Cons(
                    letdata.loc.clone(),
                    Rc::new(SExp::atom_from_string(kw_loc, marker)),
                    Rc::new(SExp::Cons(
                        letdata.loc.clone(),
                        Rc::new(bindings_cons),
                        Rc::new(SExp::Cons(
                            letdata.loc.clone(),
                            translated_body,
                            Rc::new(SExp::Nil(letdata.loc.clone())),
                        )),
                    )),
                ))
            }
            BodyForm::Quoted(body) => Rc::new(SExp::Cons(
                body.loc(),
                Rc::new(SExp::atom_from_string(body.loc(), "q")),
                Rc::new(body.clone()),
            )),
            BodyForm::Value(body) => Rc::new(body.clone()),
            BodyForm::Call(loc, exprs) => {
                let converted: Vec<Rc<SExp>> = exprs.iter().map(|x| x.to_sexp()).collect();
                Rc::new(list_to_cons(loc.clone(), &converted))
            }
            BodyForm::Mod(loc, program) => Rc::new(SExp::Cons(
                loc.clone(),
                Rc::new(SExp::Atom(loc.clone(), b"mod".to_vec())),
                program.to_sexp(),
            )),
        }
    }
}

impl Binding {
    /// Express the binding as it would be used in a let form.
    pub fn to_sexp(&self) -> Rc<SExp> {
        Rc::new(SExp::Cons(
            self.loc.clone(),
            Rc::new(SExp::atom_from_vec(self.loc.clone(), &self.name)),
            Rc::new(SExp::Cons(
                self.loc.clone(),
                self.body.to_sexp(),
                Rc::new(SExp::Nil(self.loc.clone())),
            )),
        ))
    }

    /// Get the general location of the binding.
    pub fn loc(&self) -> Srcloc {
        self.loc.clone()
    }
}

impl CompiledCode {
    /// Get the general location the code was compiled from.
    pub fn loc(&self) -> Srcloc {
        self.0.clone()
    }
}

impl PrimaryCodegen {
    pub fn add_constant(&self, name: &[u8], value: Rc<SExp>) -> Self {
        let mut codegen_copy = self.clone();
        codegen_copy.constants.insert(name.to_owned(), value);
        codegen_copy
    }

    pub fn add_macro(&self, name: &[u8], value: Rc<SExp>) -> Self {
        let mut codegen_copy = self.clone();
        codegen_copy.macros.insert(name.to_owned(), value);
        codegen_copy
    }

    pub fn add_inline(&self, name: &[u8], value: &InlineFunction) -> Self {
        let mut codegen_copy = self.clone();
        codegen_copy.inlines.insert(name.to_owned(), value.clone());
        codegen_copy
    }

    pub fn add_defun(&self, name: &[u8], args: Rc<SExp>, value: DefunCall, left_env: bool) -> Self {
        let mut codegen_copy = self.clone();
        codegen_copy.defuns.insert(name.to_owned(), value.clone());
        let hash = sha256tree(value.code);
        let hash_str = Bytes::new(Some(BytesFromType::Raw(hash))).hex();
        let name = Bytes::new(Some(BytesFromType::Raw(name.to_owned()))).decode();
        codegen_copy.function_symbols.insert(hash_str.clone(), name);
        if left_env {
            codegen_copy
                .function_symbols
                .insert(format!("{hash_str}_left_env"), "1".to_string());
        }
        codegen_copy
            .function_symbols
            .insert(format!("{hash_str}_arguments"), args.to_string());
        codegen_copy
    }

    pub fn set_env(&self, env: Rc<SExp>) -> Self {
        let mut codegen_copy = self.clone();
        codegen_copy.env = env;
        codegen_copy
    }
}

pub fn with_heading(l: Srcloc, name: &str, body: Rc<SExp>) -> SExp {
    SExp::Cons(l.clone(), Rc::new(SExp::atom_from_string(l, name)), body)
}

pub fn cons_of_string_map<X>(
    l: Srcloc,
    cvt_body: &dyn Fn(&X) -> Rc<SExp>,
    map: &HashMap<Vec<u8>, X>,
) -> SExp {
    // Thanks: https://users.rust-lang.org/t/sort-hashmap-data-by-keys/37095/3
    let mut v: Vec<_> = map.iter().collect();
    v.sort_by(|x, y| x.0.cmp(y.0));

    let sorted_converted: Vec<Rc<SExp>> = v
        .iter()
        .map(|x| {
            Rc::new(SExp::Cons(
                l.clone(),
                Rc::new(SExp::QuotedString(l.clone(), b'\"', x.0.to_vec())),
                Rc::new(SExp::Cons(
                    l.clone(),
                    cvt_body(x.1),
                    Rc::new(SExp::Nil(l.clone())),
                )),
            ))
        })
        .collect();

    list_to_cons(l, &sorted_converted)
}

pub fn map_m<T, U, E>(f: &dyn Fn(&T) -> Result<U, E>, list: &[T]) -> Result<Vec<U>, E> {
    let mut result = Vec::new();
    for e in list {
        let val = f(e)?;
        result.push(val);
    }
    Ok(result)
}

pub fn fold_m<R, T, E>(f: &dyn Fn(&R, &T) -> Result<R, E>, start: R, list: &[T]) -> Result<R, E> {
    let mut res: R = start;
    for elt in list.iter() {
        res = f(&res, elt)?;
    }
    Ok(res)
}

pub fn join_vecs_to_string(sep: Vec<u8>, vecs: &[Vec<u8>]) -> String {
    let mut s = Vec::new();
    let mut comma = Vec::new();

    for elt in vecs {
        s.append(&mut comma.clone());
        s.append(&mut elt.to_vec());
        if comma.is_empty() {
            comma = sep.clone();
        }
    }

    decode_string(&s)
}<|MERGE_RESOLUTION|>--- conflicted
+++ resolved
@@ -161,13 +161,9 @@
     pub kw: Option<Srcloc>,
     /// The location of the name of the defun.
     pub nl: Srcloc,
-<<<<<<< HEAD
-    pub orig_args: Rc<SExp>,
-=======
     /// The arguments as originally given by the user.
     pub orig_args: Rc<SExp>,
     /// The argument spec for the defun with any renaming.
->>>>>>> 19d23a27
     pub args: Rc<SExp>,
     /// The body expression of the defun.
     pub body: Rc<BodyForm>,
