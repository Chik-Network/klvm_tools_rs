use std::borrow::Borrow;
use std::collections::HashMap;
use std::collections::HashSet;
use std::rc::Rc;

use crate::classic::clvm::__type_compatibility__::bi_one;
use crate::compiler::comptypes::{
    list_to_cons, Binding, BodyForm, CompileErr, CompileForm, CompilerOpts, DefconstData,
    DefmacData, DefunData, HelperForm, LetData, LetFormKind, ModAccum,
};
use crate::compiler::preprocessor::preprocess;
use crate::compiler::rename::rename_children_compileform;
use crate::compiler::sexp::{enlist, SExp};
use crate::compiler::srcloc::Srcloc;
use crate::util::u8_from_number;

fn collect_used_names_sexp(body: Rc<SExp>) -> Vec<Vec<u8>> {
    match body.borrow() {
        SExp::Atom(_, name) => vec![name.to_vec()],
        SExp::Cons(_, head, tail) => {
            let mut head_collected = collect_used_names_sexp(head.clone());
            let mut tail_collected = collect_used_names_sexp(tail.clone());
            head_collected.append(&mut tail_collected);
            head_collected
        }
        _ => vec![],
    }
}

fn collect_used_names_binding(body: &Binding) -> Vec<Vec<u8>> {
    collect_used_names_bodyform(body.body.borrow())
}

fn collect_used_names_bodyform(body: &BodyForm) -> Vec<Vec<u8>> {
    match body {
        BodyForm::Let(_, letdata) => {
            let mut result = Vec::new();
            for b in letdata.bindings.iter() {
                let mut new_binding_names = collect_used_names_binding(b);
                result.append(&mut new_binding_names);
            }

            let mut body_names = collect_used_names_bodyform(letdata.body.borrow());
            result.append(&mut body_names);
            result
        }
        BodyForm::Quoted(_) => vec![],
        BodyForm::Value(atom) => match atom.borrow() {
            SExp::Atom(_l, v) => vec![v.to_vec()],
            SExp::Cons(_l, f, r) => {
                let mut first_names = collect_used_names_sexp(f.clone());
                let mut rest_names = collect_used_names_sexp(r.clone());
                first_names.append(&mut rest_names);
                first_names
            }
            _ => Vec::new(),
        },
        BodyForm::Call(_l, vs) => {
            let mut result = Vec::new();
            for a in vs {
                let mut argnames = collect_used_names_bodyform(a);
                result.append(&mut argnames);
            }
            result
        }
        BodyForm::Mod(_, _) => vec![],
    }
}

fn collect_used_names_helperform(body: &HelperForm) -> Vec<Vec<u8>> {
    match body {
        HelperForm::Defconstant(defc) => collect_used_names_bodyform(defc.body.borrow()),
        HelperForm::Defmacro(mac) => collect_used_names_compileform(mac.program.borrow()),
        HelperForm::Defun(_, defun) => collect_used_names_bodyform(&defun.body),
    }
}

fn collect_used_names_compileform(body: &CompileForm) -> Vec<Vec<u8>> {
    let mut result = Vec::new();
    for h in body.helpers.iter() {
        let mut helper_list = collect_used_names_helperform(h.borrow());
        result.append(&mut helper_list);
    }

    let mut ex_list = collect_used_names_bodyform(body.exp.borrow());
    result.append(&mut ex_list);
    result
}

fn calculate_live_helpers(
    last_names: &HashSet<Vec<u8>>,
    names: &HashSet<Vec<u8>>,
    helper_map: &HashMap<Vec<u8>, HelperForm>,
) -> HashSet<Vec<u8>> {
    if last_names.len() == names.len() {
        names.clone()
    } else {
        let new_names: HashSet<Vec<u8>> =
            names.difference(last_names).map(|x| x.to_vec()).collect();
        let mut needed_helpers: HashSet<Vec<u8>> = names.clone();

        for name in new_names {
            if let Some(new_helper) = helper_map.get(&name) {
                let even_newer_names: HashSet<Vec<u8>> = collect_used_names_helperform(new_helper)
                    .iter()
                    .map(|x| x.to_vec())
                    .collect();
                needed_helpers = needed_helpers
                    .union(&even_newer_names)
                    .into_iter()
                    .map(|x| x.to_vec())
                    .collect();
            }
        }

        calculate_live_helpers(names, &needed_helpers, helper_map)
    }
}

fn qq_to_expression(opts: Rc<dyn CompilerOpts>, body: Rc<SExp>) -> Result<BodyForm, CompileErr> {
    let body_copy: &SExp = body.borrow();

    match body.borrow() {
        SExp::Cons(l, f, r) => {
            let op = match f.borrow() {
                SExp::Atom(_, o) => o.clone(),
                SExp::QuotedString(_, _, s) => s.clone(),
                SExp::Integer(_, i) => u8_from_number(i.clone()),
                _ => Vec::new(),
            };

            if op.len() == 1 && (op[0] == b'q' || op[0] == 1) {
                return Ok(BodyForm::Quoted(body_copy.clone()));
            } else if let Some(list) = r.proper_list() {
                if op == b"quote" {
                    if list.len() != 1 {
                        return Err(CompileErr(l.clone(), format!("bad form {}", body)));
                    }

                    return Ok(BodyForm::Quoted(list[0].clone()));
                } else if op == b"unquote" {
                    if list.len() != 1 {
                        return Err(CompileErr(l.clone(), format!("bad form {}", body)));
                    }

                    return compile_bodyform(opts.clone(), Rc::new(list[0].clone()));
                }
            }

            qq_to_expression_list(opts, body.clone())
        }
        _ => Ok(BodyForm::Quoted(body_copy.clone())),
    }
}

fn qq_to_expression_list(
    opts: Rc<dyn CompilerOpts>,
    body: Rc<SExp>,
) -> Result<BodyForm, CompileErr> {
    match body.borrow() {
        SExp::Cons(l, f, r) => {
            m! {
                f_qq <- qq_to_expression(opts.clone(), f.clone());
                r_qq <- qq_to_expression_list(opts, r.clone());
                Ok(BodyForm::Call(l.clone(), vec!(
                    Rc::new(BodyForm::Value(
                        SExp::Atom(l.clone(), "c".as_bytes().to_vec())
                    )),
                    Rc::new(f_qq),
                    Rc::new(r_qq)
                )))
            }
        }
        SExp::Nil(l) => Ok(BodyForm::Quoted(SExp::Nil(l.clone()))),
        _ => Err(CompileErr(
            body.loc(),
            format!("Bad list tail in qq {}", body),
        )),
    }
}

fn args_to_expression_list(
    opts: Rc<dyn CompilerOpts>,
    body: Rc<SExp>,
) -> Result<Vec<Rc<BodyForm>>, CompileErr> {
    if body.nilp() {
        Ok(vec![])
    } else {
        match body.borrow() {
            SExp::Cons(_l, first, rest) => {
                let mut result_list = Vec::new();
                let f_compiled = compile_bodyform(opts.clone(), first.clone())?;
                result_list.push(Rc::new(f_compiled));
                let mut args = args_to_expression_list(opts, rest.clone())?;
                result_list.append(&mut args);
                Ok(result_list)
            }
            _ => Err(CompileErr(
                body.loc(),
                "Bad arg list tail ".to_string() + &body.to_string(),
            )),
        }
    }
}

fn make_let_bindings(
    opts: Rc<dyn CompilerOpts>,
    body: Rc<SExp>,
) -> Result<Vec<Rc<Binding>>, CompileErr> {
    let err = Err(CompileErr(
        body.loc(),
        "Bad binding tail ".to_string() + &body.to_string(),
    ));
    match body.borrow() {
        SExp::Nil(_) => Ok(vec![]),
        SExp::Cons(_, head, tl) => head
            .proper_list()
            .map(|x| match &x[..] {
                [SExp::Atom(l, name), expr] => {
                    let compiled_body = compile_bodyform(opts.clone(), Rc::new(expr.clone()))?;
                    let mut result = Vec::new();
                    let mut rest_bindings = make_let_bindings(opts, tl.clone())?;
                    result.push(Rc::new(Binding {
                        loc: l.clone(),
                        nl: l.clone(),
                        name: name.to_vec(),
                        body: Rc::new(compiled_body),
                    }));
                    result.append(&mut rest_bindings);
                    Ok(result)
                }
                _ => err.clone(),
            })
            .unwrap_or_else(|| err.clone()),
        _ => err,
    }
}

pub fn compile_bodyform(
    opts: Rc<dyn CompilerOpts>,
    body: Rc<SExp>,
) -> Result<BodyForm, CompileErr> {
    match body.borrow() {
        SExp::Cons(l, op, tail) => {
            let application = || {
                args_to_expression_list(opts.clone(), tail.clone()).and_then(|args| {
                    compile_bodyform(opts.clone(), op.clone()).map(|func| {
                        let mut result_call = vec![Rc::new(func)];
                        let mut args_clone = args.to_vec();
                        let ending = if args.is_empty() {
                            l.ending()
                        } else {
                            args[args.len() - 1].loc().ending()
                        };
                        result_call.append(&mut args_clone);
                        BodyForm::Call(l.ext(&ending), result_call)
                    })
                })
            };

            let finish_err = |site| {
                Err(CompileErr(
                    l.clone(),
                    format!("{}: bad argument list for form {}", site, body),
                ))
            };

            match op.borrow() {
                SExp::Atom(l, atom_name) => {
                    if *atom_name == "q".as_bytes().to_vec()
                        || (atom_name.len() == 1 && atom_name[0] == 1)
                    {
                        let tail_copy: &SExp = tail.borrow();
                        return Ok(BodyForm::Quoted(tail_copy.clone()));
                    }

                    match tail.proper_list() {
                        Some(v) => {
                            if *atom_name == "let".as_bytes().to_vec()
                                || *atom_name == "let*".as_bytes().to_vec()
                            {
                                if v.len() != 2 {
                                    return finish_err("let");
                                }

                                let kind = if *atom_name == "let".as_bytes().to_vec() {
                                    LetFormKind::Parallel
                                } else {
                                    LetFormKind::Sequential
                                };

                                let bindings = v[0].clone();
                                let body = v[1].clone();

                                let let_bindings =
                                    make_let_bindings(opts.clone(), Rc::new(bindings))?;
                                let compiled_body = compile_bodyform(opts, Rc::new(body))?;
                                Ok(BodyForm::Let(
                                    kind,
                                    LetData {
                                        loc: l.clone(),
                                        kw: Some(l.clone()),
                                        bindings: let_bindings,
                                        body: Rc::new(compiled_body),
                                    },
                                ))
                            } else if *atom_name == "quote".as_bytes().to_vec() {
                                if v.len() != 1 {
                                    return finish_err("quote");
                                }

                                let quote_body = v[0].clone();

                                Ok(BodyForm::Quoted(quote_body))
                            } else if *atom_name == "qq".as_bytes().to_vec() {
                                if v.len() != 1 {
                                    return finish_err("qq");
                                }

                                let quote_body = v[0].clone();

                                qq_to_expression(opts, Rc::new(quote_body))
                            } else if *atom_name == "mod".as_bytes().to_vec() {
                                let subparse = frontend(opts, vec![body.clone()])?;
                                Ok(BodyForm::Mod(op.loc(), subparse))
                            } else {
                                application()
                            }
                        }
                        None => finish_err("tail_proper"),
                    }
                }
                SExp::Integer(il, i) => compile_bodyform(
                    opts,
                    Rc::new(SExp::Cons(
                        il.clone(),
                        Rc::new(SExp::Atom(il.clone(), u8_from_number(i.clone()))),
                        tail.clone(),
                    )),
                ),
                SExp::QuotedString(_, _, _) => {
                    let body_copy: &SExp = body.borrow();
                    Ok(BodyForm::Value(body_copy.clone()))
                }
                SExp::Nil(_l) => {
                    let body_copy: &SExp = body.borrow();
                    Ok(BodyForm::Quoted(body_copy.clone()))
                }
                SExp::Cons(_, _, _) => finish_err("bad cons"),
            }
        }
        _ => {
            let body_copy: &SExp = body.borrow();
            Ok(BodyForm::Value(body_copy.clone()))
        }
    }
}

fn compile_defconstant(
<<<<<<< HEAD
    opts: Rc<dyn CompilerOpts>,
    l: Srcloc,
    name: Vec<u8>,
    body: Rc<SExp>,
) -> Result<HelperForm, CompileErr> {
    compile_bodyform(opts, body).map(|bf| HelperForm::Defconstant(l, name.to_vec(), Rc::new(bf)))
=======
    l: Srcloc,
    nl: Srcloc,
    kwl: Option<Srcloc>,
    name: Vec<u8>,
    body: Rc<SExp>,
) -> Result<HelperForm, CompileErr> {
    compile_bodyform(body).map(|bf| {
        HelperForm::Defconstant(DefconstData {
            loc: l,
            nl,
            kw: kwl,
            name: name.to_vec(),
            body: Rc::new(bf),
        })
    })
}

fn location_span(l_: Srcloc, lst_: Rc<SExp>) -> Srcloc {
    let mut l = l_;
    let mut lst = lst_;
    while let SExp::Cons(_, a, b) = lst.borrow() {
        l = location_span(l.clone(), a.clone()).ext(&b.loc());
        lst = b.clone();
    }
    l
>>>>>>> 4ff33102
}

fn compile_defun(
    opts: Rc<dyn CompilerOpts>,
    l: Srcloc,
    nl: Srcloc,
    kwl: Option<Srcloc>,
    inline: bool,
    name: Vec<u8>,
    args: Rc<SExp>,
    body: Rc<SExp>,
) -> Result<HelperForm, CompileErr> {
    let mut take_form = body.clone();

    if let SExp::Cons(_, f, _r) = body.borrow() {
        take_form = f.clone();
    }
<<<<<<< HEAD
    compile_bodyform(opts, take_form)
        .map(|bf| HelperForm::Defun(l, name, inline, args.clone(), Rc::new(bf)))
=======
    compile_bodyform(take_form).map(|bf| {
        HelperForm::Defun(
            inline,
            DefunData {
                loc: l,
                nl,
                kw: kwl,
                name,
                args: args.clone(),
                body: Rc::new(bf),
            },
        )
    })
>>>>>>> 4ff33102
}

fn compile_defmacro(
    opts: Rc<dyn CompilerOpts>,
    l: Srcloc,
    nl: Srcloc,
    kwl: Option<Srcloc>,
    name: Vec<u8>,
    args: Rc<SExp>,
    body: Rc<SExp>,
) -> Result<HelperForm, CompileErr> {
    let program = SExp::Cons(
        l.clone(),
        Rc::new(SExp::Atom(l.clone(), b"mod".to_vec())),
        Rc::new(SExp::Cons(l.clone(), args.clone(), body)),
    );
    let new_opts = opts.set_stdenv(false);
    frontend(new_opts, &[Rc::new(program)]).map(|p| {
        HelperForm::Defmacro(DefmacData {
            loc: l,
            nl,
            kw: kwl,
            name,
            args: args.clone(),
            program: Rc::new(p),
        })
    })
}

struct OpName4Match {
    opl: Srcloc,
    op_name: Vec<u8>,
    nl: Srcloc,
    name: Vec<u8>,
    args: Rc<SExp>,
    body: Rc<SExp>,
}

#[allow(clippy::type_complexity)]
fn match_op_name_4(pl: &[SExp]) -> Option<OpName4Match> {
    if pl.is_empty() {
        return None;
    }

    match &pl[0] {
        SExp::Atom(l, op_name) => {
            if pl.len() < 3 {
                return Some(OpName4Match {
                    opl: l.clone(),
                    op_name: op_name.clone(),
                    nl: l.clone(),
                    name: Vec::new(),
                    args: Rc::new(SExp::Nil(l.clone())),
                    body: Rc::new(SExp::Nil(l.clone())),
                });
            }

            match &pl[1] {
                SExp::Atom(ll, name) => {
                    let mut tail_list = Vec::new();
                    for elt in pl.iter().skip(3) {
                        tail_list.push(Rc::new(elt.clone()));
                    }
                    Some(OpName4Match {
                        opl: l.clone(),
                        op_name: op_name.clone(),
                        nl: ll.clone(),
                        name: name.clone(),
                        args: Rc::new(pl[2].clone()),
                        body: Rc::new(enlist(l.clone(), tail_list)),
                    })
                }
                _ => Some(OpName4Match {
                    opl: l.clone(),
                    op_name: op_name.clone(),
                    nl: pl[1].loc(),
                    name: Vec::new(),
                    args: Rc::new(SExp::Nil(l.clone())),
                    body: Rc::new(SExp::Nil(l.clone())),
                }),
            }
        }
        _ => None,
    }
}

pub fn compile_helperform(
    opts: Rc<dyn CompilerOpts>,
    body: Rc<SExp>,
) -> Result<Option<HelperForm>, CompileErr> {
<<<<<<< HEAD
    let l = body.loc();
    let plist = body.proper_list();

    if let Some((op_name, name, args, body)) =
        plist.and_then(|pl| match_op_name_4(body.clone(), &pl))
    {
        if op_name == b"defconstant" {
            return compile_defconstant(opts, l, name.to_vec(), args).map(Some);
        } else if op_name == b"defmacro" {
            return compile_defmacro(opts, l, name.to_vec(), args, body).map(Some);
        } else if op_name == b"defun" {
            return compile_defun(opts, l, false, name.to_vec(), args, body).map(Some);
        } else if op_name == b"defun-inline" {
            return compile_defun(opts, l, true, name.to_vec(), args, body).map(Some);
=======
    let l = location_span(body.loc(), body.clone());

    if let Some(matched) = body.proper_list().and_then(|pl| match_op_name_4(&pl)) {
        if matched.op_name == b"defconstant" {
            compile_defconstant(
                l,
                matched.nl,
                Some(matched.opl),
                matched.name.to_vec(),
                matched.args,
            )
            .map(Some)
        } else if matched.op_name == b"defmacro" {
            compile_defmacro(
                opts,
                l,
                matched.nl,
                Some(matched.opl),
                matched.name.to_vec(),
                matched.args,
                matched.body,
            )
            .map(Some)
        } else if matched.op_name == b"defun" {
            compile_defun(
                l,
                matched.nl,
                Some(matched.opl),
                false,
                matched.name.to_vec(),
                matched.args,
                matched.body,
            )
            .map(Some)
        } else if matched.op_name == b"defun-inline" {
            compile_defun(
                l,
                matched.nl,
                Some(matched.opl),
                true,
                matched.name.to_vec(),
                matched.args,
                matched.body,
            )
            .map(Some)
        } else {
            Err(CompileErr(
                matched.body.loc(),
                "unknown keyword in helper".to_string(),
            ))
>>>>>>> 4ff33102
        }
    } else {
        Err(CompileErr(
            body.loc(),
            "Helper wasn't in the proper form".to_string(),
        ))
    }
}

fn compile_mod_(
    mc: &ModAccum,
    opts: Rc<dyn CompilerOpts>,
    args: Rc<SExp>,
    content: Rc<SExp>,
) -> Result<ModAccum, CompileErr> {
    match content.borrow() {
        SExp::Nil(l) => Err(CompileErr(
            l.clone(),
            "no expression at end of mod".to_string(),
        )),
        SExp::Cons(l, body, tail) => match tail.borrow() {
            SExp::Nil(_) => match mc.exp_form {
                Some(_) => Err(CompileErr(l.clone(), "too many expressions".to_string())),
                _ => Ok(mc.set_final(&CompileForm {
                    loc: mc.loc.clone(),
                    args,
                    helpers: mc.helpers.clone(),
                    exp: Rc::new(compile_bodyform(opts.clone(), body.clone())?),
                })),
            },
            _ => {
                let helper = compile_helperform(opts.clone(), body.clone())?;
                match helper {
                    None => Err(CompileErr(
                        l.clone(),
                        "only the last form can be an exprssion in mod".to_string(),
                    )),
                    Some(form) => match mc.exp_form {
                        None => compile_mod_(&mc.add_helper(form), opts, args, tail.clone()),
                        Some(_) => Err(CompileErr(l.clone(), "too many expressions".to_string())),
                    },
                }
            }
        },
        _ => Err(CompileErr(
            content.loc(),
            format!("inappropriate sexp {}", content),
        )),
    }
}

fn frontend_start(
    opts: Rc<dyn CompilerOpts>,
    pre_forms: &[Rc<SExp>],
) -> Result<ModAccum, CompileErr> {
    if pre_forms.is_empty() {
        Err(CompileErr(
            Srcloc::start(&opts.filename()),
            "empty source file not allowed".to_string(),
        ))
    } else {
        let finish = || {
            let loc = pre_forms[0].loc();
            frontend_start(
                opts.clone(),
                &[Rc::new(SExp::Cons(
                    loc.clone(),
                    Rc::new(SExp::Atom(loc.clone(), "mod".as_bytes().to_vec())),
                    Rc::new(SExp::Cons(
                        loc.clone(),
                        Rc::new(SExp::Nil(loc.clone())),
                        Rc::new(list_to_cons(loc, pre_forms)),
                    )),
                ))],
            )
        };
        let l = pre_forms[0].loc();
        pre_forms[0]
            .proper_list()
            .map(|x| {
                if x.len() < 3 {
                    return finish();
                }

                if let SExp::Atom(_, mod_atom) = &x[0] {
                    if pre_forms.len() > 1 {
                        return Err(CompileErr(
                            pre_forms[0].loc(),
                            "one toplevel mod form allowed".to_string(),
                        ));
                    }

                    if *mod_atom == "mod".as_bytes().to_vec() {
                        let args = Rc::new(x[1].clone());
                        let body_vec = x.iter().skip(2).map(|s| Rc::new(s.clone())).collect();
                        let body = Rc::new(enlist(pre_forms[0].loc(), body_vec));

                        let ls = preprocess(opts.clone(), body)?;
                        return compile_mod_(
                            &ModAccum::new(l.clone()),
                            opts.clone(),
                            args,
                            Rc::new(list_to_cons(l, &ls)),
                        );
                    }
                }

                finish()
            })
            .unwrap_or_else(finish)
    }
}

pub fn frontend(
    opts: Rc<dyn CompilerOpts>,
    pre_forms: &[Rc<SExp>],
) -> Result<CompileForm, CompileErr> {
    let started = frontend_start(opts.clone(), pre_forms)?;

    let compiled: Result<CompileForm, CompileErr> = match started.exp_form {
        None => Err(CompileErr(
            started.loc,
            "mod must end on an expression".to_string(),
        )),
        Some(v) => {
            let compiled_val: &CompileForm = v.borrow();
            Ok(compiled_val.clone())
        }
    };

    let our_mod = rename_children_compileform(&compiled?);

    let expr_names: HashSet<Vec<u8>> = collect_used_names_bodyform(our_mod.exp.borrow())
        .iter()
        .map(|x| x.to_vec())
        .collect();

    let helper_list = our_mod.helpers.iter().map(|h| (h.name(), h));
    let mut helper_map = HashMap::new();

    for hpair in helper_list {
        helper_map.insert(hpair.0.clone(), hpair.1.clone());
    }

    let helper_names = calculate_live_helpers(&HashSet::new(), &expr_names, &helper_map);

    let mut live_helpers = Vec::new();
    for h in our_mod.helpers {
        if helper_names.contains(h.name()) {
            live_helpers.push(h);
        }
    }

    Ok(CompileForm {
        loc: our_mod.loc.clone(),
        args: our_mod.args.clone(),
        helpers: live_helpers,
        exp: our_mod.exp.clone(),
    })
}

fn is_quote_op(sexp: Rc<SExp>) -> bool {
    match sexp.borrow() {
        SExp::Atom(_, name) => name.len() == 1 && name[0] as char == 'q',
        SExp::Integer(_, v) => v == &bi_one(),
        _ => false,
    }
}

fn from_clvm_args(args: Rc<SExp>) -> Rc<SExp> {
    match args.borrow() {
        SExp::Cons(l, arg, rest) => {
            let new_arg = from_clvm(arg.clone());
            let new_rest = from_clvm_args(rest.clone());
            Rc::new(SExp::Cons(l.clone(), new_arg, new_rest))
        }
        _ => {
            // Treat tail of proper application list as expression.
            from_clvm(args.clone())
        }
    }
}

// Form proper frontend code from CLVM.
// The languages are related but not identical:
// - Left env references refer to functions from the env.
// - Right env references refer to user arguments.
// We can introduce defconstant helpers that allow us to keep track of what's
// being called via 'a' and use that information.
// Bare numbers in operator position are only prims.
// Bare numbers in argument position are references, rewrite as (@ ..)
pub fn from_clvm(sexp: Rc<SExp>) -> Rc<SExp> {
    match sexp.borrow() {
        SExp::Atom(l, _name) => {
            // An atom encountered as an expression is treated as a path.
            from_clvm(Rc::new(SExp::Integer(l.clone(), sexp.to_bigint().unwrap())))
        }
        SExp::QuotedString(l, _, _v) => {
            // A string is treated as a number.
            // An atom encountered as an expression is treated as a path.
            from_clvm(Rc::new(SExp::Integer(l.clone(), sexp.to_bigint().unwrap())))
        }
        SExp::Integer(l, _n) => {
            // A number is treated as a reference in expression position.
            // Results in (@ n).
            Rc::new(SExp::Cons(
                l.clone(),
                Rc::new(SExp::atom_from_string(l.clone(), "@")),
                Rc::new(SExp::Cons(
                    l.clone(),
                    sexp.clone(),
                    Rc::new(SExp::Nil(l.clone())),
                )),
            ))
        }
        SExp::Nil(_l) => {
            // Nil represents nil in both systems.
            sexp.clone()
        }
        SExp::Cons(l, op, args) => {
            // This expression represents applying some primitive.
            if is_quote_op(op.clone()) {
                Rc::new(SExp::Cons(
                    l.clone(),
                    Rc::new(SExp::atom_from_string(l.clone(), "q")),
                    args.clone(),
                ))
            } else {
                let new_args = from_clvm_args(args.clone());
                Rc::new(SExp::Cons(l.clone(), op.clone(), new_args))
            }
        }
    }
}<|MERGE_RESOLUTION|>--- conflicted
+++ resolved
@@ -357,21 +357,14 @@
 }
 
 fn compile_defconstant(
-<<<<<<< HEAD
-    opts: Rc<dyn CompilerOpts>,
-    l: Srcloc,
-    name: Vec<u8>,
-    body: Rc<SExp>,
-) -> Result<HelperForm, CompileErr> {
-    compile_bodyform(opts, body).map(|bf| HelperForm::Defconstant(l, name.to_vec(), Rc::new(bf)))
-=======
+    opts: Rc<dyn CompilerOpts>,
     l: Srcloc,
     nl: Srcloc,
     kwl: Option<Srcloc>,
     name: Vec<u8>,
     body: Rc<SExp>,
 ) -> Result<HelperForm, CompileErr> {
-    compile_bodyform(body).map(|bf| {
+    compile_bodyform(opts, body).map(|bf| {
         HelperForm::Defconstant(DefconstData {
             loc: l,
             nl,
@@ -390,7 +383,6 @@
         lst = b.clone();
     }
     l
->>>>>>> 4ff33102
 }
 
 fn compile_defun(
@@ -408,11 +400,7 @@
     if let SExp::Cons(_, f, _r) = body.borrow() {
         take_form = f.clone();
     }
-<<<<<<< HEAD
-    compile_bodyform(opts, take_form)
-        .map(|bf| HelperForm::Defun(l, name, inline, args.clone(), Rc::new(bf)))
-=======
-    compile_bodyform(take_form).map(|bf| {
+    compile_bodyform(opts, take_form).map(|bf| {
         HelperForm::Defun(
             inline,
             DefunData {
@@ -425,7 +413,6 @@
             },
         )
     })
->>>>>>> 4ff33102
 }
 
 fn compile_defmacro(
@@ -516,27 +503,12 @@
     opts: Rc<dyn CompilerOpts>,
     body: Rc<SExp>,
 ) -> Result<Option<HelperForm>, CompileErr> {
-<<<<<<< HEAD
-    let l = body.loc();
-    let plist = body.proper_list();
-
-    if let Some((op_name, name, args, body)) =
-        plist.and_then(|pl| match_op_name_4(body.clone(), &pl))
-    {
-        if op_name == b"defconstant" {
-            return compile_defconstant(opts, l, name.to_vec(), args).map(Some);
-        } else if op_name == b"defmacro" {
-            return compile_defmacro(opts, l, name.to_vec(), args, body).map(Some);
-        } else if op_name == b"defun" {
-            return compile_defun(opts, l, false, name.to_vec(), args, body).map(Some);
-        } else if op_name == b"defun-inline" {
-            return compile_defun(opts, l, true, name.to_vec(), args, body).map(Some);
-=======
     let l = location_span(body.loc(), body.clone());
 
     if let Some(matched) = body.proper_list().and_then(|pl| match_op_name_4(&pl)) {
         if matched.op_name == b"defconstant" {
             compile_defconstant(
+                opts,
                 l,
                 matched.nl,
                 Some(matched.opl),
@@ -557,6 +529,7 @@
             .map(Some)
         } else if matched.op_name == b"defun" {
             compile_defun(
+                opts,
                 l,
                 matched.nl,
                 Some(matched.opl),
@@ -568,6 +541,7 @@
             .map(Some)
         } else if matched.op_name == b"defun-inline" {
             compile_defun(
+                opts,
                 l,
                 matched.nl,
                 Some(matched.opl),
@@ -582,7 +556,6 @@
                 matched.body.loc(),
                 "unknown keyword in helper".to_string(),
             ))
->>>>>>> 4ff33102
         }
     } else {
         Err(CompileErr(
