use std::borrow::Borrow;
use std::collections::HashMap;
use std::rc::Rc;

use clvm_rs::allocator;
use clvm_rs::allocator::{Allocator, NodePtr};

use num_bigint::ToBigInt;

use sha2::Digest;
use sha2::Sha256;

use crate::classic::clvm::__type_compatibility__::{bi_one, bi_zero};
use crate::classic::clvm_tools::stages::stage_0::TRunProgram;

use crate::compiler::prims;
use crate::compiler::runtypes::RunFailure;
use crate::compiler::sexp::{parse_sexp, SExp};
use crate::compiler::srcloc::Srcloc;

use crate::util::{number_from_u8, u8_from_number, Number};

/// An object which contains the state of a running CLVM program in a compact
/// form.
///
/// Being immutable, it can be preserved, examined and compared as desired.  The
/// whole record of CLVM execution can be observed by collecting these until the
/// program is in the Done state.
#[derive(Clone, Debug)]
pub enum RunStep {
    /// The state of a program (or subprogram) that completed.
    /// Contains a location taken from the operator that completed and the result
    /// value.
    Done(Srcloc, Rc<SExp>),
    /// An operator producing a result.  The operator has run and the result is
    /// given.  The final argument is a refcounted pointer to a step that the
    /// operator's result will be returned to if it stepped again.
    OpResult(Srcloc, Rc<SExp>, Rc<RunStep>),
    /// An operator in flight.  The arguments are
    /// - An operator
    /// - The environment
    /// - The tail of the expression if an operator, in progress.
    /// - When present, a list of arguments remaining to evaluate, otherwise
    ///   the expression is ready to run the operator on.
    /// - The RunStep to which this step returns a value when complete.
    Op(
        Rc<SExp>,
        Rc<SExp>,
        Rc<SExp>,
        Option<Vec<Rc<SExp>>>,
        Rc<RunStep>,
    ),
    /// A step about to be taken.  Indicates a clvm expression and env, plus the
    /// parent to which its value is returned.
    Step(Rc<SExp>, Rc<SExp>, Rc<RunStep>),
}

impl RunStep {
    pub fn parent(&self) -> Option<Rc<RunStep>> {
        match self {
            RunStep::Done(_, _) => None,
            RunStep::OpResult(_, _, p) => Some(p.clone()),
            RunStep::Op(_, _, _, _, p) => Some(p.clone()),
            RunStep::Step(_, _, p) => Some(p.clone()),
        }
    }

    pub fn sexp(&self) -> Rc<SExp> {
        match self {
            RunStep::Done(_, s) => s.clone(),
            RunStep::OpResult(_, s, _) => s.clone(),
            RunStep::Op(e, _, _, _, _) => e.clone(),
            RunStep::Step(e, _, _) => e.clone(),
        }
    }

    pub fn args(&self) -> Option<Rc<SExp>> {
        match self {
            RunStep::Step(_, a, _) => Some(a.clone()),
            RunStep::Op(_, a, _, _, _) => Some(a.clone()),
            _ => None,
        }
    }

    pub fn loc(&self) -> Srcloc {
        match self {
            RunStep::Done(l, _) => l.clone(),
            RunStep::OpResult(l, _, _) => l.clone(),
            RunStep::Op(e, _, _, _, _) => e.loc(),
            RunStep::Step(e, _, _) => e.loc(),
        }
    }
}

fn choose_path(
    l: Srcloc,
    orig: Number,
    p: Number,
    all: Rc<SExp>,
    context: Rc<SExp>,
) -> Result<Rc<SExp>, RunFailure> {
    if p == bi_one() {
        Ok(context)
    } else {
        match context.borrow() {
            SExp::Cons(l, a, b) => {
                let next = if p.clone() % 2_i32.to_bigint().unwrap() == bi_zero() {
                    a
                } else {
                    b
                };

                choose_path(
                    l.clone(),
                    orig,
                    p / (2_i32.to_bigint().unwrap()),
                    all,
                    next.clone(),
                )
            }

            _ => Err(RunFailure::RunErr(l, format!("bad path {orig} in {all}"))),
        }
    }
}

fn translate_head(
    allocator: &mut Allocator,
    runner: Rc<dyn TRunProgram>,
    prim_map: Rc<HashMap<Vec<u8>, Rc<SExp>>>,
    _l: Srcloc,
    sexp: Rc<SExp>,
    context: Rc<SExp>,
) -> Result<Rc<SExp>, RunFailure> {
    match sexp.borrow() {
        SExp::Nil(l) => Err(RunFailure::RunErr(
            l.clone(),
            "cannot apply nil".to_string(),
        )),
        SExp::QuotedString(l, _, v) => translate_head(
            allocator,
            runner,
            prim_map,
            l.clone(),
            Rc::new(SExp::Atom(l.clone(), v.clone())),
            context,
        ),
        SExp::Atom(l, v) => match prim_map.get(v) {
            None => translate_head(
                allocator,
                runner,
                prim_map,
                l.clone(),
                Rc::new(SExp::Integer(l.clone(), number_from_u8(v))),
                context,
            ),
            Some(v) => Ok(Rc::new(v.with_loc(l.clone()))),
        },
        SExp::Integer(l, i) => match prim_map.get(&u8_from_number(i.clone())) {
            None => Ok(sexp.clone()),
            Some(v) => Ok(Rc::new(v.with_loc(l.clone()))),
        },
        SExp::Cons(_l, _a, nil) => match nil.borrow() {
            SExp::Nil(_l1) => run(allocator, runner, prim_map, sexp.clone(), context, None),
            _ => Err(RunFailure::RunErr(
                sexp.loc(),
                format!("Unexpected head form in clvm {sexp}"),
            )),
        },
    }
}

fn eval_args(
    _allocator: &mut Allocator,
    _runner: Rc<dyn TRunProgram>,
    _prim_map: Rc<HashMap<Vec<u8>, Rc<SExp>>>,
    head: Rc<SExp>,
    sexp_: Rc<SExp>,
    context_: Rc<SExp>,
    parent: Rc<RunStep>,
) -> Result<RunStep, RunFailure> {
    let mut sexp = sexp_.clone();
    let mut eval_list: Vec<Rc<SExp>> = Vec::new();

    loop {
        match sexp.borrow() {
            SExp::Nil(_l) => {
                return Ok(RunStep::Op(
                    head,
                    context_,
                    sexp.clone(),
                    Some(eval_list),
                    parent,
                ));
            }
            SExp::Cons(_l, a, b) => {
                eval_list.push(a.clone());
                sexp = b.clone();
            }
            _ => {
                return Err(RunFailure::RunErr(
                    sexp.loc(),
                    format!("bad argument list {sexp_} {context_}"),
                ));
            }
        }
    }
}

/// Given an SExp, produce a clvmr style NodePtr in the given allocator.
pub fn convert_to_clvm_rs(
    allocator: &mut Allocator,
    head: Rc<SExp>,
) -> Result<NodePtr, RunFailure> {
    match head.borrow() {
        SExp::Nil(_) => Ok(allocator.null()),
        SExp::Atom(_l, x) => allocator
            .new_atom(x)
            .map_err(|_e| RunFailure::RunErr(head.loc(), format!("failed to alloc atom {head}"))),
        SExp::QuotedString(_, _, x) => allocator
            .new_atom(x)
            .map_err(|_e| RunFailure::RunErr(head.loc(), format!("failed to alloc string {head}"))),
        SExp::Integer(_, i) => {
            if *i == bi_zero() {
                Ok(allocator.null())
            } else {
                allocator
                    .new_atom(&u8_from_number(i.clone()))
                    .map_err(|_e| {
                        RunFailure::RunErr(head.loc(), format!("failed to alloc integer {head}"))
                    })
            }
        }
        SExp::Cons(_, a, b) => convert_to_clvm_rs(allocator, a.clone()).and_then(|head| {
            convert_to_clvm_rs(allocator, b.clone()).and_then(|tail| {
                allocator.new_pair(head, tail).map_err(|_e| {
                    RunFailure::RunErr(a.loc(), format!("failed to alloc cons {head}"))
                })
            })
        }),
    }
}

/// Given an allocator and clvmr NodePtr, produce an SExp which is equivalent.
pub fn convert_from_clvm_rs(
    allocator: &mut Allocator,
    loc: Srcloc,
    head: NodePtr,
) -> Result<Rc<SExp>, RunFailure> {
    match allocator.sexp(head) {
        allocator::SExp::Atom(h) => {
            if h.is_empty() {
                Ok(Rc::new(SExp::Nil(loc)))
            } else {
                let atom_data = allocator.buf(&h);
                let integer = number_from_u8(atom_data);
                // Ensure that atom values that don't evaluate equal to integers
                // are represented faithfully as atoms.
                if u8_from_number(integer.clone()) == atom_data {
                    Ok(Rc::new(SExp::Integer(loc, integer)))
                } else {
                    Ok(Rc::new(SExp::Atom(loc, atom_data.to_vec())))
                }
            }
        }
        allocator::SExp::Pair(a, b) => {
            convert_from_clvm_rs(allocator, loc.clone(), a).and_then(|h| {
                convert_from_clvm_rs(allocator, loc.clone(), b)
                    .map(|t| Rc::new(SExp::Cons(loc.clone(), h, t)))
            })
        }
    }
}

fn generate_argument_refs(start: Number, sexp: Rc<SExp>) -> Rc<SExp> {
    match sexp.borrow() {
        SExp::Cons(l, a, b) => {
            let next_index = bi_one() + 2_i32.to_bigint().unwrap() * start.clone();
            let tail = generate_argument_refs(next_index, b.clone());
            Rc::new(SExp::Cons(
                l.clone(),
                Rc::new(SExp::Integer(a.loc(), start)),
                tail,
            ))
        }
        _ => sexp.clone(),
    }
}

fn apply_op(
    allocator: &mut Allocator,
    runner: Rc<dyn TRunProgram>,
    l: Srcloc,
    head: Rc<SExp>,
    args: Rc<SExp>,
) -> Result<Rc<SExp>, RunFailure> {
    let wrapped_args = Rc::new(SExp::Cons(
        l.clone(),
        Rc::new(SExp::Nil(l.clone())),
        args.clone(),
    ));
    let application = Rc::new(SExp::Cons(
        l,
        head.clone(),
        generate_argument_refs(5_i32.to_bigint().unwrap(), args),
    ));
    let converted_app = convert_to_clvm_rs(allocator, application.clone())?;
    let converted_args = convert_to_clvm_rs(allocator, wrapped_args.clone())?;

    runner
        .run_program(allocator, converted_app, converted_args, None)
        .map_err(|e| {
            RunFailure::RunErr(
                head.loc(),
                format!("{} in {application} {wrapped_args}", e.1),
            )
        })
        .and_then(|v| convert_from_clvm_rs(allocator, head.loc(), v.1))
}

fn atom_value(head: Rc<SExp>) -> Result<Number, RunFailure> {
    match head.borrow() {
        SExp::Integer(_, i) => Ok(i.clone()),
        SExp::Nil(_) => Ok(bi_zero()),
        SExp::QuotedString(_, _, s) => Ok(number_from_u8(s)),
        SExp::Atom(_, s) => Ok(number_from_u8(s)),
        SExp::Cons(l, _, _) => Err(RunFailure::RunErr(
            l.clone(),
            format!("cons is not a number {head}"),
        )),
    }
}

/// Tell how many parents are in the parent step chain until completion.
pub fn get_history_len(step: Rc<RunStep>) -> usize {
    match step.borrow() {
        RunStep::Done(_, _) => 1,
        RunStep::OpResult(_, _, p) => 1 + get_history_len(p.clone()),
        RunStep::Op(_, _, _, _, p) => 1 + get_history_len(p.clone()),
        RunStep::Step(_, _, p) => 1 + get_history_len(p.clone()),
    }
}

/// Generically determine whether a value is truthy.
pub fn truthy(sexp: Rc<SExp>) -> bool {
    // Fails for cons, but cons is truthy
    atom_value(sexp).unwrap_or_else(|_| bi_one()) != bi_zero()
}

/// The second of the core run operations, combine determines how a recently
/// completed step affects its parent to produce the next evaluation step.
///
/// For example, when a finished operation is combined with a parent that needs
/// more arguments for its operator, one needed argument evaluation is removed
/// and the step becomes closer to evaluation.
pub fn combine(a: &RunStep, b: &RunStep) -> RunStep {
    match (a, b.borrow()) {
        (RunStep::Done(l, x), RunStep::Done(_, _)) => RunStep::Done(l.clone(), x.clone()),
        (RunStep::Done(l, x), RunStep::Op(head, context, args, Some(remain), parent)) => {
            RunStep::Op(
                head.clone(),
                context.clone(),
                Rc::new(SExp::Cons(l.clone(), x.clone(), args.clone())),
                Some(remain.clone()),
                parent.clone(),
            )
        }
        (RunStep::Done(_l, _x), RunStep::Op(_head, _context, _args, None, parent)) => {
            combine(a, parent.borrow())
        }
        (RunStep::Done(_l, _x), RunStep::Step(_sexp, _context, parent)) => {
            combine(a, parent.borrow())
        }
        _ => a.clone(),
    }
}

pub fn flatten_signed_int(v: Number) -> Number {
    let mut sign_digits = v.to_signed_bytes_le();
    sign_digits.push(0);
    Number::from_signed_bytes_le(&sign_digits)
}

<<<<<<< HEAD
// Given a RunStep, return a RunStep whose top operation returns <value>
pub fn step_return_value(step: &RunStep, value: Rc<SExp>) -> RunStep {
    step.parent()
        .map(|p| RunStep::OpResult(value.loc(), value.clone(), p))
        .unwrap_or_else(|| RunStep::Done(value.loc(), value.clone()))
}

=======
/// The main operation to step the machine.  Given a RunStep, produce a new RunStep
/// which is one step farther toward a result.  When complete, the result is a
/// Done value.
>>>>>>> 19d23a27
pub fn run_step(
    allocator: &mut Allocator,
    runner: Rc<dyn TRunProgram>,
    prim_map: Rc<HashMap<Vec<u8>, Rc<SExp>>>,
    step_: &RunStep,
) -> Result<RunStep, RunFailure> {
    let mut step = step_.clone();

    match &step {
        RunStep::OpResult(l, x, p) => {
            let parent: &RunStep = p.borrow();
            return Ok(combine(&RunStep::Done(l.clone(), x.clone()), parent));
        }
        RunStep::Done(_l, _x) => {}
        RunStep::Step(sexp, context, parent) => {
            match sexp.borrow() {
                SExp::Integer(l, v) => {
                    /* An integer picks a value from the context */
                    let flat_v = flatten_signed_int(v.clone());
                    return Ok(RunStep::OpResult(
                        l.clone(),
                        choose_path(
                            l.clone(),
                            flat_v.clone(),
                            flat_v,
                            context.clone(),
                            context.clone(),
                        )?,
                        Rc::new(step_.clone()),
                    ));
                }
                SExp::QuotedString(l, _, v) => {
                    step = RunStep::Step(
                        Rc::new(SExp::Integer(l.clone(), number_from_u8(v))),
                        context.clone(),
                        parent.clone(),
                    );
                }
                SExp::Atom(l, v) => {
                    step = RunStep::Step(
                        Rc::new(SExp::Integer(l.clone(), number_from_u8(v))),
                        context.clone(),
                        parent.clone(),
                    );
                }
                SExp::Nil(l) => {
                    return Ok(RunStep::OpResult(
                        l.clone(),
                        sexp.clone(),
                        Rc::new(step_.clone()),
                    ));
                }
                SExp::Cons(l, a, b) => {
                    let head = Rc::new(
                        translate_head(
                            allocator,
                            runner.clone(),
                            prim_map.clone(),
                            l.clone(),
                            a.clone(),
                            context.clone(),
                        )?
                        .with_loc(l.clone()),
                    );

                    if atom_value(head.clone())? == bi_one() {
                        step = RunStep::Done(l.clone(), b.clone());
                    } else {
                        step = eval_args(
                            allocator,
                            runner.clone(),
                            prim_map,
                            head,
                            b.clone(),
                            context.clone(),
                            parent.clone(),
                        )?;
                    }
                }
            }
        }
        RunStep::Op(head, context, tail, Some(rest), parent) => {
            let mut rest_mut = rest.clone();
            match rest_mut.pop() {
                Some(x) => {
                    step = RunStep::Step(
                        x,
                        context.clone(),
                        Rc::new(RunStep::Op(
                            head.clone(),
                            context.clone(),
                            tail.clone(),
                            Some(rest_mut),
                            parent.clone(),
                        )),
                    );
                }
                None => {
                    step = RunStep::Op(
                        head.clone(),
                        context.clone(),
                        tail.clone(),
                        None,
                        parent.clone(),
                    );
                }
            }
        }
        RunStep::Op(head, _context, tail, None, parent) => {
            let aval = atom_value(head.clone())?;
            let apply_atom = 2_i32.to_bigint().unwrap();
            let if_atom = 3_i32.to_bigint().unwrap();
            let cons_atom = 4_i32.to_bigint().unwrap();
            let first_atom = 5_i32.to_bigint().unwrap();
            let rest_atom = 6_i32.to_bigint().unwrap();

            let wanted_args: i32 = if aval == if_atom {
                3
            } else if aval == cons_atom || aval == apply_atom {
                2
            } else if aval == first_atom || aval == rest_atom {
                1
            } else {
                -1
            };

            let op = if aval == apply_atom {
                "apply".to_string()
            } else if aval == if_atom {
                "i (primitive if)".to_string()
            } else if aval == cons_atom {
                "cons".to_string()
            } else if aval == first_atom {
                "first".to_string()
            } else if aval == rest_atom {
                "rest".to_string()
            } else {
                format!("operator {aval}")
            };

            match tail.proper_list() {
                None => {
                    return Err(RunFailure::RunErr(
                        tail.loc(),
                        format!("Bad arguments given to cons {tail}"),
                    ));
                }
                Some(l) => {
                    if wanted_args != -1 && l.len() as i32 != wanted_args {
                        return Err(RunFailure::RunErr(
                            tail.loc(),
                            format!("Wrong number of parameters to {op}: {tail}"),
                        ));
                    }

                    if aval == if_atom {
                        let outcome = if truthy(Rc::new(l[0].clone())) {
                            l[1].clone()
                        } else {
                            l[2].clone()
                        };

                        step = RunStep::Done(outcome.loc(), Rc::new(outcome));
                    } else if aval == cons_atom {
                        return Ok(RunStep::OpResult(
                            head.loc(),
                            Rc::new(SExp::Cons(
                                head.loc(),
                                Rc::new(l[0].clone()),
                                Rc::new(l[1].clone()),
                            )),
                            Rc::new(step_.clone()),
                        ));
                    } else if aval == first_atom || aval == rest_atom {
                        match &l[0] {
                            SExp::Cons(_, a, b) => {
                                if aval == first_atom {
                                    return Ok(RunStep::OpResult(
                                        a.loc(),
                                        a.clone(),
                                        Rc::new(step_.clone()),
                                    ));
                                } else {
                                    return Ok(RunStep::OpResult(
                                        b.loc(),
                                        b.clone(),
                                        Rc::new(step_.clone()),
                                    ));
                                }
                            }
                            _ => {
                                return Err(RunFailure::RunErr(
                                    tail.loc(),
                                    format!("Cons expected for {op}, got {tail}"),
                                ));
                            }
                        }
                    } else if aval == apply_atom {
                        step = RunStep::Step(
                            Rc::new(l[0].clone()),
                            Rc::new(l[1].clone()),
                            parent.clone(),
                        );
                    } else {
                        let result = apply_op(
                            allocator,
                            runner.clone(),
                            head.loc(),
                            head.clone(),
                            tail.clone(),
                        )?;

                        return Ok(RunStep::OpResult(
                            head.loc(),
                            result,
                            Rc::new(step_.clone()),
                        ));
                    }
                }
            }
        }
    }

    Ok(combine(&step, step_))
}

pub fn start_step(sexp_: Rc<SExp>, context_: Rc<SExp>) -> RunStep {
    RunStep::Step(
        sexp_.clone(),
        context_,
        Rc::new(RunStep::Done(sexp_.loc(), sexp_.clone())),
    )
}

/// Use the RunStep object to evaluate some clvm to completion.
pub fn run(
    allocator: &mut Allocator,
    runner: Rc<dyn TRunProgram>,
    prim_map: Rc<HashMap<Vec<u8>, Rc<SExp>>>,
    sexp_: Rc<SExp>,
    context_: Rc<SExp>,
    iter_limit: Option<usize>,
) -> Result<Rc<SExp>, RunFailure> {
    let mut step = start_step(sexp_, context_);
    let mut iters = 0;

    loop {
        if let Some(limit) = &iter_limit {
            if *limit <= iters {
                return Err(RunFailure::RunErr(step.sexp().loc(), "timeout".to_string()));
            }
        }
        iters += 1;
        step = run_step(allocator, runner.clone(), prim_map.clone(), &step)?;
        if let RunStep::Done(_, x) = step {
            return Ok(x);
        }
    }
}

/// A convenience function which, givne a text program, its arguments and filename,
/// parses the clvm text and runs to completion.
pub fn parse_and_run(
    allocator: &mut Allocator,
    runner: Rc<dyn TRunProgram>,
    file: &str,
    content: &str,
    args: &str,
    step_limit: Option<usize>,
) -> Result<Rc<SExp>, RunFailure> {
    let code = parse_sexp(Srcloc::start(file), content.bytes())
        .map_err(|e| RunFailure::RunErr(e.0, e.1))?;
    let args =
        parse_sexp(Srcloc::start(file), args.bytes()).map_err(|e| RunFailure::RunErr(e.0, e.1))?;

    if code.is_empty() {
        Err(RunFailure::RunErr(
            Srcloc::start(file),
            "no code".to_string(),
        ))
    } else if args.is_empty() {
        Err(RunFailure::RunErr(
            Srcloc::start(file),
            "no args".to_string(),
        ))
    } else {
        let prim_map = prims::prim_map();
        run(
            allocator,
            runner,
            prim_map,
            code[0].clone(),
            args[0].clone(),
            step_limit,
        )
    }
}

pub fn sha256tree_from_atom(v: &[u8]) -> Vec<u8> {
    let mut hasher = Sha256::new();
    hasher.update([1]);
    hasher.update(v);
    hasher.finalize().to_vec()
}

/// sha256tree for modern style SExp
pub fn sha256tree(s: Rc<SExp>) -> Vec<u8> {
    match s.borrow() {
        SExp::Cons(_l, a, b) => {
            let mut hasher = Sha256::new();
            let t1 = sha256tree(a.clone());
            let t2 = sha256tree(b.clone());
            hasher.update([2]);
            hasher.update(&t1);
            hasher.update(&t2);
            hasher.finalize().to_vec()
        }
        SExp::Nil(_) => sha256tree_from_atom(&[]),
        SExp::Integer(_, i) => sha256tree_from_atom(&u8_from_number(i.clone())),
        SExp::QuotedString(_, _, v) => sha256tree_from_atom(v),
        SExp::Atom(_, v) => sha256tree_from_atom(v),
    }
}<|MERGE_RESOLUTION|>--- conflicted
+++ resolved
@@ -381,19 +381,16 @@
     Number::from_signed_bytes_le(&sign_digits)
 }
 
-<<<<<<< HEAD
-// Given a RunStep, return a RunStep whose top operation returns <value>
+/// Given a RunStep, return a RunStep whose top operation returns <value>
 pub fn step_return_value(step: &RunStep, value: Rc<SExp>) -> RunStep {
     step.parent()
         .map(|p| RunStep::OpResult(value.loc(), value.clone(), p))
         .unwrap_or_else(|| RunStep::Done(value.loc(), value.clone()))
 }
 
-=======
 /// The main operation to step the machine.  Given a RunStep, produce a new RunStep
 /// which is one step farther toward a result.  When complete, the result is a
 /// Done value.
->>>>>>> 19d23a27
 pub fn run_step(
     allocator: &mut Allocator,
     runner: Rc<dyn TRunProgram>,
