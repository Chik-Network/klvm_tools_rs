use std::borrow::Borrow;
use std::collections::HashMap;
use std::rc::Rc;

use clvm_rs::allocator;
use clvm_rs::allocator::{Allocator, NodePtr};

use num_bigint::ToBigInt;

use sha2::Digest;
use sha2::Sha256;

use crate::classic::clvm::__type_compatibility__::{bi_one, bi_zero};
use crate::classic::clvm_tools::stages::stage_0::TRunProgram;

use crate::compiler::prims;
use crate::compiler::runtypes::RunFailure;
use crate::compiler::sexp::{parse_sexp, SExp};
use crate::compiler::srcloc::Srcloc;

use crate::util::{number_from_u8, u8_from_number, Number};

#[derive(Clone, Debug)]
pub enum RunStep {
    Done(Srcloc, Rc<SExp>),
    OpResult(Srcloc, Rc<SExp>, Rc<RunStep>),
    Op(
        Rc<SExp>,
        Rc<SExp>,
        Rc<SExp>,
        Option<Vec<Rc<SExp>>>,
        Rc<RunStep>,
    ),
    Step(Rc<SExp>, Rc<SExp>, Rc<RunStep>),
}

impl RunStep {
    pub fn parent(&self) -> Option<Rc<RunStep>> {
        match self {
            RunStep::Done(_, _) => None,
            RunStep::OpResult(_, _, p) => Some(p.clone()),
            RunStep::Op(_, _, _, _, p) => Some(p.clone()),
            RunStep::Step(_, _, p) => Some(p.clone()),
        }
    }

    pub fn sexp(&self) -> Rc<SExp> {
        match self {
            RunStep::Done(_, s) => s.clone(),
            RunStep::OpResult(_, s, _) => s.clone(),
<<<<<<< HEAD
            RunStep::Op(e, _, _, _, _) => e.clone(),
            RunStep::Step(e, _, _) => e.clone(),
        }
    }

    pub fn args(&self) -> Option<Rc<SExp>> {
        match self {
            RunStep::Step(_, a, _) => Some(a.clone()),
            RunStep::Op(_, a, _, _, _) => Some(a.clone()),
            _ => None,
        }
    }

    pub fn loc(&self) -> Srcloc {
        match self {
            RunStep::Done(l, _) => l.clone(),
            RunStep::OpResult(l, _, _) => l.clone(),
            RunStep::Op(e, _, _, _, _) => e.loc(),
            RunStep::Step(e, _, _) => e.loc(),
=======
            RunStep::Op(s, _, _, _, _) => s.clone(),
            RunStep::Step(s, _, _) => s.clone(),
>>>>>>> 2142cd23
        }
    }
}

fn choose_path(
    l: Srcloc,
    orig: Number,
    p: Number,
    all: Rc<SExp>,
    context: Rc<SExp>,
) -> Result<Rc<SExp>, RunFailure> {
    if p == bi_one() {
        Ok(context)
    } else {
        match context.borrow() {
            SExp::Cons(l, a, b) => {
                let next = if p.clone() % 2_i32.to_bigint().unwrap() == bi_zero() {
                    a
                } else {
                    b
                };

                choose_path(
                    l.clone(),
                    orig,
                    p / (2_i32.to_bigint().unwrap()),
                    all,
                    next.clone(),
                )
            }

            _ => Err(RunFailure::RunErr(l, format!("bad path {orig} in {all}"))),
        }
    }
}

fn translate_head(
    allocator: &mut Allocator,
    runner: Rc<dyn TRunProgram>,
    prim_map: Rc<HashMap<Vec<u8>, Rc<SExp>>>,
    _l: Srcloc,
    sexp: Rc<SExp>,
    context: Rc<SExp>,
) -> Result<Rc<SExp>, RunFailure> {
    match sexp.borrow() {
        SExp::Nil(l) => Err(RunFailure::RunErr(
            l.clone(),
            "cannot apply nil".to_string(),
        )),
        SExp::QuotedString(l, _, v) => translate_head(
            allocator,
            runner,
            prim_map,
            l.clone(),
            Rc::new(SExp::Atom(l.clone(), v.clone())),
            context,
        ),
        SExp::Atom(l, v) => match prim_map.get(v) {
            None => translate_head(
                allocator,
                runner,
                prim_map,
                l.clone(),
                Rc::new(SExp::Integer(l.clone(), number_from_u8(v))),
                context,
            ),
            Some(v) => Ok(Rc::new(v.with_loc(l.clone()))),
        },
        SExp::Integer(l, i) => match prim_map.get(&u8_from_number(i.clone())) {
            None => Ok(sexp.clone()),
            Some(v) => Ok(Rc::new(v.with_loc(l.clone()))),
        },
        SExp::Cons(_l, _a, nil) => match nil.borrow() {
            SExp::Nil(_l1) => run(allocator, runner, prim_map, sexp.clone(), context, None),
            _ => Err(RunFailure::RunErr(
                sexp.loc(),
                format!("Unexpected head form in clvm {sexp}"),
            )),
        },
    }
}

fn eval_args(
    _allocator: &mut Allocator,
    _runner: Rc<dyn TRunProgram>,
    _prim_map: Rc<HashMap<Vec<u8>, Rc<SExp>>>,
    head: Rc<SExp>,
    sexp_: Rc<SExp>,
    context_: Rc<SExp>,
    parent: Rc<RunStep>,
) -> Result<RunStep, RunFailure> {
    let mut sexp = sexp_.clone();
    let mut eval_list: Vec<Rc<SExp>> = Vec::new();

    loop {
        match sexp.borrow() {
            SExp::Nil(_l) => {
                return Ok(RunStep::Op(
                    head,
                    context_,
                    sexp.clone(),
                    Some(eval_list),
                    parent,
                ));
            }
            SExp::Cons(_l, a, b) => {
                eval_list.push(a.clone());
                sexp = b.clone();
            }
            _ => {
                return Err(RunFailure::RunErr(
                    sexp.loc(),
                    format!("bad argument list {sexp_} {context_}"),
                ));
            }
        }
    }
}

pub fn convert_to_clvm_rs(
    allocator: &mut Allocator,
    head: Rc<SExp>,
) -> Result<NodePtr, RunFailure> {
    match head.borrow() {
        SExp::Nil(_) => Ok(allocator.null()),
        SExp::Atom(_l, x) => allocator
            .new_atom(x)
            .map_err(|_e| RunFailure::RunErr(head.loc(), format!("failed to alloc atom {head}"))),
        SExp::QuotedString(_, _, x) => allocator
            .new_atom(x)
            .map_err(|_e| RunFailure::RunErr(head.loc(), format!("failed to alloc string {head}"))),
        SExp::Integer(_, i) => {
            if *i == bi_zero() {
                Ok(allocator.null())
            } else {
                allocator
                    .new_atom(&u8_from_number(i.clone()))
                    .map_err(|_e| {
                        RunFailure::RunErr(head.loc(), format!("failed to alloc integer {head}"))
                    })
            }
        }
        SExp::Cons(_, a, b) => convert_to_clvm_rs(allocator, a.clone()).and_then(|head| {
            convert_to_clvm_rs(allocator, b.clone()).and_then(|tail| {
                allocator.new_pair(head, tail).map_err(|_e| {
                    RunFailure::RunErr(a.loc(), format!("failed to alloc cons {head}"))
                })
            })
        }),
    }
}

pub fn convert_from_clvm_rs(
    allocator: &mut Allocator,
    loc: Srcloc,
    head: NodePtr,
) -> Result<Rc<SExp>, RunFailure> {
    match allocator.sexp(head) {
        allocator::SExp::Atom(h) => {
            if h.is_empty() {
                Ok(Rc::new(SExp::Nil(loc)))
            } else {
                let atom_data = allocator.buf(&h);
                let integer = number_from_u8(atom_data);
                // Ensure that atom values that don't evaluate equal to integers
                // are represented faithfully as atoms.
                if u8_from_number(integer.clone()) == atom_data {
                    Ok(Rc::new(SExp::Integer(loc, integer)))
                } else {
                    Ok(Rc::new(SExp::Atom(loc, atom_data.to_vec())))
                }
            }
        }
        allocator::SExp::Pair(a, b) => {
            convert_from_clvm_rs(allocator, loc.clone(), a).and_then(|h| {
                convert_from_clvm_rs(allocator, loc.clone(), b)
                    .map(|t| Rc::new(SExp::Cons(loc.clone(), h, t)))
            })
        }
    }
}

fn generate_argument_refs(start: Number, sexp: Rc<SExp>) -> Rc<SExp> {
    match sexp.borrow() {
        SExp::Cons(l, a, b) => {
            let next_index = bi_one() + 2_i32.to_bigint().unwrap() * start.clone();
            let tail = generate_argument_refs(next_index, b.clone());
            Rc::new(SExp::Cons(
                l.clone(),
                Rc::new(SExp::Integer(a.loc(), start)),
                tail,
            ))
        }
        _ => sexp.clone(),
    }
}

fn apply_op(
    allocator: &mut Allocator,
    runner: Rc<dyn TRunProgram>,
    l: Srcloc,
    head: Rc<SExp>,
    args: Rc<SExp>,
) -> Result<Rc<SExp>, RunFailure> {
    let wrapped_args = Rc::new(SExp::Cons(
        l.clone(),
        Rc::new(SExp::Nil(l.clone())),
        args.clone(),
    ));
    let application = Rc::new(SExp::Cons(
        l,
        head.clone(),
        generate_argument_refs(5_i32.to_bigint().unwrap(), args),
    ));
    let converted_app = convert_to_clvm_rs(allocator, application.clone())?;
    let converted_args = convert_to_clvm_rs(allocator, wrapped_args.clone())?;

    runner
        .run_program(allocator, converted_app, converted_args, None)
        .map_err(|e| {
            RunFailure::RunErr(
                head.loc(),
                format!("{} in {application} {wrapped_args}", e.1),
            )
        })
        .and_then(|v| convert_from_clvm_rs(allocator, head.loc(), v.1))
}

fn atom_value(head: Rc<SExp>) -> Result<Number, RunFailure> {
    match head.borrow() {
        SExp::Integer(_, i) => Ok(i.clone()),
        SExp::Nil(_) => Ok(bi_zero()),
        SExp::QuotedString(_, _, s) => Ok(number_from_u8(s)),
        SExp::Atom(_, s) => Ok(number_from_u8(s)),
        SExp::Cons(l, _, _) => Err(RunFailure::RunErr(
            l.clone(),
            format!("cons is not a number {head}"),
        )),
    }
}

pub fn get_history_len(step: Rc<RunStep>) -> usize {
    match step.borrow() {
        RunStep::Done(_, _) => 1,
        RunStep::OpResult(_, _, p) => 1 + get_history_len(p.clone()),
        RunStep::Op(_, _, _, _, p) => 1 + get_history_len(p.clone()),
        RunStep::Step(_, _, p) => 1 + get_history_len(p.clone()),
    }
}

pub fn truthy(sexp: Rc<SExp>) -> bool {
    // Fails for cons, but cons is truthy
    atom_value(sexp).unwrap_or_else(|_| bi_one()) != bi_zero()
}

pub fn combine(a: &RunStep, b: &RunStep) -> RunStep {
    match (a, b.borrow()) {
        (RunStep::Done(l, x), RunStep::Done(_, _)) => RunStep::Done(l.clone(), x.clone()),
        (RunStep::Done(l, x), RunStep::Op(head, context, args, Some(remain), parent)) => {
            RunStep::Op(
                head.clone(),
                context.clone(),
                Rc::new(SExp::Cons(l.clone(), x.clone(), args.clone())),
                Some(remain.clone()),
                parent.clone(),
            )
        }
        (RunStep::Done(_l, _x), RunStep::Op(_head, _context, _args, None, parent)) => {
            combine(a, parent.borrow())
        }
        (RunStep::Done(_l, _x), RunStep::Step(_sexp, _context, parent)) => {
            combine(a, parent.borrow())
        }
        _ => a.clone(),
    }
}

pub fn flatten_signed_int(v: Number) -> Number {
    let mut sign_digits = v.to_signed_bytes_le();
    sign_digits.push(0);
    Number::from_signed_bytes_le(&sign_digits)
}

// Given a RunStep, return a RunStep whose top operation returns <value>
pub fn step_return_value(step: &RunStep, value: Rc<SExp>) -> RunStep {
    step.parent()
        .map(|p| RunStep::OpResult(value.loc(), value.clone(), p))
        .unwrap_or_else(|| RunStep::Done(value.loc(), value.clone()))
}

pub fn run_step(
    allocator: &mut Allocator,
    runner: Rc<dyn TRunProgram>,
    prim_map: Rc<HashMap<Vec<u8>, Rc<SExp>>>,
    step_: &RunStep,
) -> Result<RunStep, RunFailure> {
    let mut step = step_.clone();

    match &step {
        RunStep::OpResult(l, x, p) => {
            let parent: &RunStep = p.borrow();
            return Ok(combine(&RunStep::Done(l.clone(), x.clone()), parent));
        }
        RunStep::Done(_l, _x) => {}
        RunStep::Step(sexp, context, parent) => {
            match sexp.borrow() {
                SExp::Integer(l, v) => {
                    /* An integer picks a value from the context */
                    let flat_v = flatten_signed_int(v.clone());
                    return Ok(RunStep::OpResult(
                        l.clone(),
                        choose_path(
                            l.clone(),
                            flat_v.clone(),
                            flat_v,
                            context.clone(),
                            context.clone(),
                        )?,
                        Rc::new(step_.clone()),
                    ));
                }
                SExp::QuotedString(l, _, v) => {
                    step = RunStep::Step(
                        Rc::new(SExp::Integer(l.clone(), number_from_u8(v))),
                        context.clone(),
                        parent.clone(),
                    );
                }
                SExp::Atom(l, v) => {
                    step = RunStep::Step(
                        Rc::new(SExp::Integer(l.clone(), number_from_u8(v))),
                        context.clone(),
                        parent.clone(),
                    );
                }
                SExp::Nil(l) => {
                    return Ok(RunStep::OpResult(
                        l.clone(),
                        sexp.clone(),
                        Rc::new(step_.clone()),
                    ));
                }
                SExp::Cons(l, a, b) => {
                    let head = Rc::new(
                        translate_head(
                            allocator,
                            runner.clone(),
                            prim_map.clone(),
                            l.clone(),
                            a.clone(),
                            context.clone(),
                        )?
                        .with_loc(l.clone()),
                    );

                    if atom_value(head.clone())? == bi_one() {
                        step = RunStep::Done(l.clone(), b.clone());
                    } else {
                        step = eval_args(
                            allocator,
                            runner.clone(),
                            prim_map,
                            head,
                            b.clone(),
                            context.clone(),
                            parent.clone(),
                        )?;
                    }
                }
            }
        }
        RunStep::Op(head, context, tail, Some(rest), parent) => {
            let mut rest_mut = rest.clone();
            match rest_mut.pop() {
                Some(x) => {
                    step = RunStep::Step(
                        x,
                        context.clone(),
                        Rc::new(RunStep::Op(
                            head.clone(),
                            context.clone(),
                            tail.clone(),
                            Some(rest_mut),
                            parent.clone(),
                        )),
                    );
                }
                None => {
                    step = RunStep::Op(
                        head.clone(),
                        context.clone(),
                        tail.clone(),
                        None,
                        parent.clone(),
                    );
                }
            }
        }
        RunStep::Op(head, _context, tail, None, parent) => {
            let aval = atom_value(head.clone())?;
            let apply_atom = 2_i32.to_bigint().unwrap();
            let if_atom = 3_i32.to_bigint().unwrap();
            let cons_atom = 4_i32.to_bigint().unwrap();
            let first_atom = 5_i32.to_bigint().unwrap();
            let rest_atom = 6_i32.to_bigint().unwrap();

            let wanted_args: i32 = if aval == if_atom {
                3
            } else if aval == cons_atom || aval == apply_atom {
                2
            } else if aval == first_atom || aval == rest_atom {
                1
            } else {
                -1
            };

            let op = if aval == apply_atom {
                "apply".to_string()
            } else if aval == if_atom {
                "i (primitive if)".to_string()
            } else if aval == cons_atom {
                "cons".to_string()
            } else if aval == first_atom {
                "first".to_string()
            } else if aval == rest_atom {
                "rest".to_string()
            } else {
                format!("operator {aval}")
            };

            match tail.proper_list() {
                None => {
                    return Err(RunFailure::RunErr(
                        tail.loc(),
                        format!("Bad arguments given to cons {tail}"),
                    ));
                }
                Some(l) => {
                    if wanted_args != -1 && l.len() as i32 != wanted_args {
                        return Err(RunFailure::RunErr(
                            tail.loc(),
                            format!("Wrong number of parameters to {op}: {tail}"),
                        ));
                    }

                    if aval == if_atom {
                        let outcome = if truthy(Rc::new(l[0].clone())) {
                            l[1].clone()
                        } else {
                            l[2].clone()
                        };

                        step = RunStep::Done(outcome.loc(), Rc::new(outcome));
                    } else if aval == cons_atom {
                        return Ok(RunStep::OpResult(
                            head.loc(),
                            Rc::new(SExp::Cons(
                                head.loc(),
                                Rc::new(l[0].clone()),
                                Rc::new(l[1].clone()),
                            )),
                            Rc::new(step_.clone()),
                        ));
                    } else if aval == first_atom || aval == rest_atom {
                        match &l[0] {
                            SExp::Cons(_, a, b) => {
                                if aval == first_atom {
                                    return Ok(RunStep::OpResult(
                                        a.loc(),
                                        a.clone(),
                                        Rc::new(step_.clone()),
                                    ));
                                } else {
                                    return Ok(RunStep::OpResult(
                                        b.loc(),
                                        b.clone(),
                                        Rc::new(step_.clone()),
                                    ));
                                }
                            }
                            _ => {
                                return Err(RunFailure::RunErr(
                                    tail.loc(),
                                    format!("Cons expected for {op}, got {tail}"),
                                ));
                            }
                        }
                    } else if aval == apply_atom {
                        step = RunStep::Step(
                            Rc::new(l[0].clone()),
                            Rc::new(l[1].clone()),
                            parent.clone(),
                        );
                    } else {
                        let result = apply_op(
                            allocator,
                            runner.clone(),
                            head.loc(),
                            head.clone(),
                            tail.clone(),
                        )?;

                        return Ok(RunStep::OpResult(
                            head.loc(),
                            result,
                            Rc::new(step_.clone()),
                        ));
                    }
                }
            }
        }
    }

    Ok(combine(&step, step_))
}

pub fn start_step(sexp_: Rc<SExp>, context_: Rc<SExp>) -> RunStep {
    RunStep::Step(
        sexp_.clone(),
        context_,
        Rc::new(RunStep::Done(sexp_.loc(), sexp_.clone())),
    )
}

pub fn run(
    allocator: &mut Allocator,
    runner: Rc<dyn TRunProgram>,
    prim_map: Rc<HashMap<Vec<u8>, Rc<SExp>>>,
    sexp_: Rc<SExp>,
    context_: Rc<SExp>,
    iter_limit: Option<usize>,
) -> Result<Rc<SExp>, RunFailure> {
    let mut step = start_step(sexp_, context_);
    let mut iters = 0;

    loop {
        if let Some(limit) = &iter_limit {
            if *limit <= iters {
                return Err(RunFailure::RunErr(step.sexp().loc(), "timeout".to_string()));
            }
        }
        iters += 1;
        step = run_step(allocator, runner.clone(), prim_map.clone(), &step)?;
        if let RunStep::Done(_, x) = step {
            return Ok(x);
        }
    }
}

pub fn parse_and_run(
    allocator: &mut Allocator,
    runner: Rc<dyn TRunProgram>,
    file: &str,
    content: &str,
    args: &str,
    step_limit: Option<usize>,
) -> Result<Rc<SExp>, RunFailure> {
    let code = parse_sexp(Srcloc::start(file), content.bytes())
        .map_err(|e| RunFailure::RunErr(e.0, e.1))?;
    let args =
        parse_sexp(Srcloc::start(file), args.bytes()).map_err(|e| RunFailure::RunErr(e.0, e.1))?;

    if code.is_empty() {
        Err(RunFailure::RunErr(
            Srcloc::start(file),
            "no code".to_string(),
        ))
    } else if args.is_empty() {
        Err(RunFailure::RunErr(
            Srcloc::start(file),
            "no args".to_string(),
        ))
    } else {
        let prim_map = prims::prim_map();
        run(
            allocator,
            runner,
            prim_map,
            code[0].clone(),
            args[0].clone(),
            step_limit,
        )
    }
}

pub fn sha256tree_from_atom(v: &[u8]) -> Vec<u8> {
    let mut hasher = Sha256::new();
    hasher.update([1]);
    hasher.update(v);
    hasher.finalize().to_vec()
}

// sha256tree for modern style SExp
pub fn sha256tree(s: Rc<SExp>) -> Vec<u8> {
    match s.borrow() {
        SExp::Cons(_l, a, b) => {
            let mut hasher = Sha256::new();
            let t1 = sha256tree(a.clone());
            let t2 = sha256tree(b.clone());
            hasher.update([2]);
            hasher.update(&t1);
            hasher.update(&t2);
            hasher.finalize().to_vec()
        }
        SExp::Nil(_) => sha256tree_from_atom(&[]),
        SExp::Integer(_, i) => sha256tree_from_atom(&u8_from_number(i.clone())),
        SExp::QuotedString(_, _, v) => sha256tree_from_atom(v),
        SExp::Atom(_, v) => sha256tree_from_atom(v),
    }
}<|MERGE_RESOLUTION|>--- conflicted
+++ resolved
@@ -48,7 +48,6 @@
         match self {
             RunStep::Done(_, s) => s.clone(),
             RunStep::OpResult(_, s, _) => s.clone(),
-<<<<<<< HEAD
             RunStep::Op(e, _, _, _, _) => e.clone(),
             RunStep::Step(e, _, _) => e.clone(),
         }
@@ -68,10 +67,6 @@
             RunStep::OpResult(l, _, _) => l.clone(),
             RunStep::Op(e, _, _, _, _) => e.loc(),
             RunStep::Step(e, _, _) => e.loc(),
-=======
-            RunStep::Op(s, _, _, _, _) => s.clone(),
-            RunStep::Step(s, _, _) => s.clone(),
->>>>>>> 2142cd23
         }
     }
 }
