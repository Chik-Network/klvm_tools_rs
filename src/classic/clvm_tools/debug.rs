use std::collections::HashMap;
use std::rc::Rc;

use clvm_rs::allocator::{Allocator, NodePtr, SExp};
use clvm_rs::reduction::EvalErr;

use crate::classic::clvm::__type_compatibility__::{Bytes, BytesFromType, Stream};
use crate::classic::clvm::serialize::sexp_to_stream;
use crate::classic::clvm::sexp::{enlist, map_m, proper_list, rest};

use crate::classic::clvm_tools::sha256tree::sha256tree;
use crate::classic::clvm_tools::stages::stage_0::TRunProgram;

use crate::compiler::comptypes::{CompileErr, CompilerOpts};
use crate::compiler::frontend::frontend;
use crate::compiler::sexp::parse_sexp;
use crate::compiler::srcloc::Srcloc;
use crate::compiler::usecheck::check_parameters_used_compileform;

// export const PRELUDE = `<html>
// <head>
//   <link rel="stylesheet"
//       href="https://stackpath.bootstrapcdn.com/bootstrap/4.3.1/css/bootstrap.min.css"
//       integrity="sha384-ggOyR0iXCbMQv3Xipma34MD+dH/1fQ784/j6cY/iJTQUOhcWr7x9JvoRxT2MZw1T"
//       crossorigin="anonymous">
//   <script
//       src="https://code.jquery.com/jquery-3.3.1.slim.min.js"
//       integrity="sha384-q8i/X+965DzO0rT7abK41JStQIAqVgRVzpbzo5smXKp4YfRvH+8abtTE1Pi6jizo"
//       crossorigin="anonymous"></script>
//   <script
//       src="https://cdnjs.cloudflare.com/ajax/libs/popper.js/1.14.7/umd/popper.min.js"
//       integrity="sha384-UO2eT0CpHqdSJQ6hJty5KVphtPhzWj9WO1clHTMGa3JDZwrnQq4sF86dIHNDz0W1"
//       crossorigin="anonymous"></script>
//   <script
//       src="https://stackpath.bootstrapcdn.com/bootstrap/4.3.1/js/bootstrap.min.js"
//       integrity="sha384-JjSmVgyd0p3pXB1rRibZUAYoIIy6OrQ6VrjIEaFf/nJGzIxFDsf4x0xIM+B07jRM"
//       crossorigin="anonymous"></script>
// </head>
// <body>
// <div class="container">
// `;

// export const TRAILER = "</div></body></html>";

// export function dump_sexp(s: SExp, disassemble_f: typeof disassemble = disassemble){
//   return `<span id="${s.__repr__()}">${disassemble_f(s)}</span>`;
// }

// // The function below is broken as of 2021/06/22.
// /*
// export function dump_invocation(
//   form: SExp,
//   rewrit_form: SExp,
//   env: SExp[],
//   result: SExp,
//   disassemble_f: typeof disassemble = disassemble,
// ){
//   print(`<hr><div class="invocation" id="${form}">`);
//   print(`<span class="form"><a name="id_${form}">${dump_sexp(form, disassemble)}</a></span>`);
//   print("<ul>")
//   if (form != rewrit_form){
//     print(
//       `<li>Rewritten as:<span class="form">`,
//       `<a name="id_${rewrit_form}">${dump_sexp(rewrit_form, disassemble)}</a></span></li>`,
//     );
//   }
//   env.forEach((e, i) => {
//     print(`<li>x${i}: <a href="#id_${e}">${dump_sexp(e, disassemble_f)}</a>`);
//   });
//   print("</ul>");
//   print(`<span class="form">${dump_sexp(result, disassemble_f)}</span>`);
//   if(form.listp() && form.list_len() > 1){
//     print(`<ul>`);
//     // @todo Implement here if original python code is fixed.
//   }
//   print(`</ul>`)
//   print("</div>")
// }
// export function trace_to_html(){
//     // @todo Implement here if original python code is fixed.
// }
// */
pub fn build_symbol_dump(
    allocator: &mut Allocator,
    constants_lookup: HashMap<Vec<u8>, NodePtr>,
    run_program: Rc<dyn TRunProgram>,
) -> Result<NodePtr, EvalErr> {
    let compiled_unrolled: Vec<(Vec<u8>, NodePtr)> = constants_lookup.into_iter().collect();

    m! {
        map_result <- map_m(
            allocator,
            &mut compiled_unrolled.iter(),
            &|allocator, kv| m! {
                run_result <- run_program.run_program(
                    allocator,
                    kv.1,
                    allocator.null(),
                    None
                );

                let sha256 = sha256tree(allocator, run_result.1).hex();
                sha_atom <- allocator.new_atom(sha256.as_bytes());
                name_atom <- allocator.new_atom(&kv.0.clone());
                allocator.new_pair(sha_atom, name_atom)
            }
        );

        enlist(allocator, &map_result)
    }
}

fn text_trace(
    allocator: &mut Allocator,
    output: &mut Stream,
    disassemble_f: &dyn Fn(&mut Allocator, NodePtr) -> String,
    form: NodePtr,
    symbol: Option<String>,
    env_: NodePtr,
    result: &str,
) {
    let symbol_val;
    let mut env = env_;
    match symbol {
        Some(sym) => {
            env = rest(allocator, env).unwrap_or_else(|_| allocator.null());
            let symbol_atom = allocator.new_atom(sym.as_bytes()).unwrap();
            let symbol_list = allocator.new_pair(symbol_atom, env).unwrap();
            symbol_val = disassemble_f(allocator, symbol_list);
        }
        _ => {
            symbol_val = format!(
                "{} [{}]",
                disassemble_f(allocator, form),
                disassemble_f(allocator, env)
            );
        }
    }

    output.write_string(format!("{} => {}\n\n", symbol_val, result));
}

fn table_trace(
    allocator: &mut Allocator,
    stdout: &mut Stream,
    disassemble_f: &dyn Fn(&mut Allocator, NodePtr) -> String,
    form: NodePtr,
    _symbol: Option<String>,
    env: NodePtr,
    result: &str,
) {
    let (sexp, args) = match allocator.sexp(form) {
        SExp::Pair(sexp, args) => (sexp, args),
        SExp::Atom(_) => (form, allocator.null()),
    };

    stdout.write_string(format!("exp: {}\n", disassemble_f(allocator, sexp)));
    stdout.write_string(format!("arg: {}\n", disassemble_f(allocator, args)));
    stdout.write_string(format!("env: {}\n", disassemble_f(allocator, env)));
    stdout.write_string(format!("val: {}\n", result));
    let mut sexp_stream = Stream::new(None);
    sexp_to_stream(allocator, sexp, &mut sexp_stream);
    let mut args_stream = Stream::new(None);
    sexp_to_stream(allocator, args, &mut args_stream);
    let mut benv_stream = Stream::new(None);
    sexp_to_stream(allocator, env, &mut benv_stream);
    stdout.write_string(format!("bexp: {}\n", sexp_stream.get_value().hex()));
    stdout.write_string(format!("barg: {}\n", args_stream.get_value().hex()));
    stdout.write_string(format!("benv: {}\n", benv_stream.get_value().hex()));
    stdout.write_string("--\n".to_string());
}

type DisplayTraceFun = dyn Fn(
    &mut Allocator,
    &mut Stream,
    &dyn Fn(&mut Allocator, NodePtr) -> String,
    NodePtr,
    Option<String>,
    NodePtr,
    &str,
);

fn display_trace(
    allocator: &mut Allocator,
    stdout: &mut Stream,
<<<<<<< HEAD
    trace: &[NodePtr],
=======
    only_exn: bool,
    trace: &Vec<NodePtr>,
>>>>>>> 8ac1e0b0
    disassemble_f: &dyn Fn(&mut Allocator, NodePtr) -> String,
    symbol_table: Option<HashMap<String, String>>,
    display_fun: &DisplayTraceFun,
) {
    for item in trace {
        let item_vec = proper_list(allocator, *item, true).unwrap();
        let form = item_vec[0];
        let env = item_vec[1];
        let not_exn = item_vec.len() > 2;
        let rv = if not_exn {
            disassemble_f(allocator, item_vec[2])
        } else {
            "(didn't finish)".to_string()
        };

        let h = sha256tree(allocator, form).hex();
        let symbol = symbol_table
            .as_ref()
            .and_then(|st| st.get(&h).map(|x| x.to_string()));

        let display = !only_exn || !not_exn;
        if display {
            display_fun(allocator, stdout, disassemble_f, form, symbol, env, &rv);
        }
    }
}

pub fn trace_to_text(
    allocator: &mut Allocator,
    stdout: &mut Stream,
<<<<<<< HEAD
    trace: &[NodePtr],
=======
    only_exn: bool,
    trace: &Vec<NodePtr>,
>>>>>>> 8ac1e0b0
    symbol_table: Option<HashMap<String, String>>,
    disassemble_f: &dyn Fn(&mut Allocator, NodePtr) -> String,
) {
    display_trace(
        allocator,
        stdout,
        only_exn,
        trace,
        disassemble_f,
        symbol_table,
        &text_trace,
    );
}

pub fn trace_to_table(
    allocator: &mut Allocator,
    stdout: &mut Stream,
<<<<<<< HEAD
    trace: &[NodePtr],
=======
    only_exn: bool,
    trace: &Vec<NodePtr>,
>>>>>>> 8ac1e0b0
    symbol_table: Option<HashMap<String, String>>,
    disassemble_f: &dyn Fn(&mut Allocator, NodePtr) -> String,
) {
    display_trace(
        allocator,
        stdout,
        only_exn,
        trace,
        disassemble_f,
        symbol_table,
        &table_trace,
    );
}

pub fn trace_pre_eval(
    allocator: &mut Allocator,
    append_log: &dyn Fn(&mut Allocator, NodePtr),
    symbol_table: Option<HashMap<String, String>>,
    sexp: NodePtr,
    args: NodePtr,
) -> Result<Option<NodePtr>, EvalErr> {
    let h = sha256tree(allocator, sexp);
    let recognized = symbol_table
        .as_ref()
        .and_then(|symbol_table| symbol_table.get(&h.hex()).map(|x| x.to_string()));

    if recognized.is_none() && symbol_table.is_some() {
        Ok(None)
    } else {
        m! {
            log_entry <- enlist(allocator, &[sexp, args]);
            let _ = append_log(allocator, log_entry);
            Ok(Some(log_entry))
        }
    }
}

pub fn check_unused(
    opts: Rc<dyn CompilerOpts>,
    input_program: &str,
) -> Result<(bool, String), CompileErr> {
    let mut output: Stream = Stream::new(None);
    let pre_forms = parse_sexp(Srcloc::start(&opts.filename()), input_program)
        .map_err(|e| CompileErr(e.0, e.1))?;
    let g = frontend(opts.clone(), pre_forms)?;
    let unused = check_parameters_used_compileform(opts, Rc::new(g))?;

    if !unused.is_empty() {
        output.write_string("unused arguments detected at the mod level (lower case arguments are considered uncurried by convention)\n".to_string());
        for s in unused.iter() {
            output.write_string(format!(
                " - {}\n",
                Bytes::new(Some(BytesFromType::Raw(s.clone()))).decode()
            ));
        }
        Ok((false, output.get_value().decode()))
    } else {
        Ok((true, output.get_value().decode()))
    }
}<|MERGE_RESOLUTION|>--- conflicted
+++ resolved
@@ -183,12 +183,8 @@
 fn display_trace(
     allocator: &mut Allocator,
     stdout: &mut Stream,
-<<<<<<< HEAD
+    only_exn: bool,
     trace: &[NodePtr],
-=======
-    only_exn: bool,
-    trace: &Vec<NodePtr>,
->>>>>>> 8ac1e0b0
     disassemble_f: &dyn Fn(&mut Allocator, NodePtr) -> String,
     symbol_table: Option<HashMap<String, String>>,
     display_fun: &DisplayTraceFun,
@@ -219,12 +215,8 @@
 pub fn trace_to_text(
     allocator: &mut Allocator,
     stdout: &mut Stream,
-<<<<<<< HEAD
+    only_exn: bool,
     trace: &[NodePtr],
-=======
-    only_exn: bool,
-    trace: &Vec<NodePtr>,
->>>>>>> 8ac1e0b0
     symbol_table: Option<HashMap<String, String>>,
     disassemble_f: &dyn Fn(&mut Allocator, NodePtr) -> String,
 ) {
@@ -242,12 +234,8 @@
 pub fn trace_to_table(
     allocator: &mut Allocator,
     stdout: &mut Stream,
-<<<<<<< HEAD
+    only_exn: bool,
     trace: &[NodePtr],
-=======
-    only_exn: bool,
-    trace: &Vec<NodePtr>,
->>>>>>> 8ac1e0b0
     symbol_table: Option<HashMap<String, String>>,
     disassemble_f: &dyn Fn(&mut Allocator, NodePtr) -> String,
 ) {
