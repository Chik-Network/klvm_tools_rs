use std::collections::HashMap;
use std::rc::Rc;

use clvm_rs::allocator::{Allocator, NodePtr, SExp};
use clvm_rs::reduction::EvalErr;

use crate::classic::clvm::__type_compatibility__::{Bytes, BytesFromType, Stream};
use crate::classic::clvm::serialize::sexp_to_stream;
use crate::classic::clvm::sexp::{enlist, proper_list, rest};

use crate::classic::clvm_tools::binutils::disassemble;
use crate::classic::clvm_tools::sha256tree::sha256tree;
use crate::classic::clvm_tools::stages::stage_0::TRunProgram;

use crate::compiler::comptypes::{CompileErr, CompilerOpts};
use crate::compiler::frontend::frontend;
use crate::compiler::sexp::parse_sexp;
use crate::compiler::srcloc::Srcloc;
use crate::compiler::usecheck::check_parameters_used_compileform;

// export const PRELUDE = `<html>
// <head>
//   <link rel="stylesheet"
//       href="https://stackpath.bootstrapcdn.com/bootstrap/4.3.1/css/bootstrap.min.css"
//       integrity="sha384-ggOyR0iXCbMQv3Xipma34MD+dH/1fQ784/j6cY/iJTQUOhcWr7x9JvoRxT2MZw1T"
//       crossorigin="anonymous">
//   <script
//       src="https://code.jquery.com/jquery-3.3.1.slim.min.js"
//       integrity="sha384-q8i/X+965DzO0rT7abK41JStQIAqVgRVzpbzo5smXKp4YfRvH+8abtTE1Pi6jizo"
//       crossorigin="anonymous"></script>
//   <script
//       src="https://cdnjs.cloudflare.com/ajax/libs/popper.js/1.14.7/umd/popper.min.js"
//       integrity="sha384-UO2eT0CpHqdSJQ6hJty5KVphtPhzWj9WO1clHTMGa3JDZwrnQq4sF86dIHNDz0W1"
//       crossorigin="anonymous"></script>
//   <script
//       src="https://stackpath.bootstrapcdn.com/bootstrap/4.3.1/js/bootstrap.min.js"
//       integrity="sha384-JjSmVgyd0p3pXB1rRibZUAYoIIy6OrQ6VrjIEaFf/nJGzIxFDsf4x0xIM+B07jRM"
//       crossorigin="anonymous"></script>
// </head>
// <body>
// <div class="container">
// `;

// export const TRAILER = "</div></body></html>";

// export function dump_sexp(s: SExp, disassemble_f: typeof disassemble = disassemble){
//   return `<span id="${s.__repr__()}">${disassemble_f(s)}</span>`;
// }

<<<<<<< HEAD
pub struct FunctionExtraInfo {
    pub args: NodePtr,
    pub left_env: bool,
=======
#[derive(Clone)]
pub struct FunctionExtraInfo {
    pub args: NodePtr,
    pub has_constants_tree: bool,
>>>>>>> 19d23a27
}

// // The function below is broken as of 2021/06/22.
// /*
// export function dump_invocation(
//   form: SExp,
//   rewrit_form: SExp,
//   env: SExp[],
//   result: SExp,
//   disassemble_f: typeof disassemble = disassemble,
// ){
//   print(`<hr><div class="invocation" id="${form}">`);
//   print(`<span class="form"><a name="id_${form}">${dump_sexp(form, disassemble)}</a></span>`);
//   print("<ul>")
//   if (form != rewrit_form){
//     print(
//       `<li>Rewritten as:<span class="form">`,
//       `<a name="id_${rewrit_form}">${dump_sexp(rewrit_form, disassemble)}</a></span></li>`,
//     );
//   }
//   env.forEach((e, i) => {
//     print(`<li>x${i}: <a href="#id_${e}">${dump_sexp(e, disassemble_f)}</a>`);
//   });
//   print("</ul>");
//   print(`<span class="form">${dump_sexp(result, disassemble_f)}</span>`);
//   if(form.listp() && form.list_len() > 1){
//     print(`<ul>`);
//     // @todo Implement here if original python code is fixed.
//   }
//   print(`</ul>`)
//   print("</div>")
// }
// export function trace_to_html(){
//     // @todo Implement here if original python code is fixed.
// }
// */
pub fn build_symbol_dump(
    allocator: &mut Allocator,
    constants_lookup: &HashMap<Vec<u8>, NodePtr>,
    extra_function_data: &HashMap<Vec<u8>, FunctionExtraInfo>,
    run_program: Rc<dyn TRunProgram>,
    extra_info: bool,
) -> Result<NodePtr, EvalErr> {
    let mut map_result: Vec<NodePtr> = Vec::new();

    for (k, v) in constants_lookup.iter() {
        let run_result = run_program.run_program(allocator, *v, allocator.null(), None)?;

        let sha256 = sha256tree(allocator, run_result.1).hex();
        let sha_atom = allocator.new_atom(sha256.as_bytes())?;
        let name_atom = allocator.new_atom(&k.clone())?;

        map_result.push(allocator.new_pair(sha_atom, name_atom)?);

        if !extra_info {
            continue;
        }

        if let Some(extra) = extra_function_data.get(k) {
            let mut args_atom = Vec::new();
            let mut left_env_atom = Vec::new();
            args_atom.append(&mut sha256.as_bytes().to_vec());
            args_atom.append(&mut "_arguments".as_bytes().to_vec());

            left_env_atom.append(&mut sha256.as_bytes().to_vec());
            left_env_atom.append(&mut "_left_env".as_bytes().to_vec());

            let args_name_atom = allocator.new_atom(&args_atom)?;
            let left_env_name_atom = allocator.new_atom(&left_env_atom)?;

            let serialized_args = disassemble(allocator, extra.args);
            let serialized_args_atom = allocator.new_atom(serialized_args.as_bytes())?;

<<<<<<< HEAD
            let left_env_value = allocator.new_atom(&[extra.left_env as u8])?;
=======
            let left_env_value = allocator.new_atom(&[extra.has_constants_tree as u8])?;
>>>>>>> 19d23a27

            map_result.push(allocator.new_pair(args_name_atom, serialized_args_atom)?);
            map_result.push(allocator.new_pair(left_env_name_atom, left_env_value)?);
        }
    }

    enlist(allocator, &map_result)
}

fn text_trace(
    allocator: &mut Allocator,
    output: &mut Stream,
    disassemble_f: &dyn Fn(&mut Allocator, NodePtr) -> String,
    form: NodePtr,
    symbol: Option<String>,
    env_: NodePtr,
    result: &str,
) {
    let symbol_val;
    let mut env = env_;
    match symbol {
        Some(sym) => {
            env = rest(allocator, env).unwrap_or_else(|_| allocator.null());
            let symbol_atom = allocator.new_atom(sym.as_bytes()).unwrap();
            let symbol_list = allocator.new_pair(symbol_atom, env).unwrap();
            symbol_val = disassemble_f(allocator, symbol_list);
        }
        _ => {
            symbol_val = format!(
                "{} [{}]",
                disassemble_f(allocator, form),
                disassemble_f(allocator, env)
            );
        }
    }

    output.write_str(&format!("{symbol_val} => {result}\n\n"));
}

fn table_trace(
    allocator: &mut Allocator,
    stdout: &mut Stream,
    disassemble_f: &dyn Fn(&mut Allocator, NodePtr) -> String,
    form: NodePtr,
    _symbol: Option<String>,
    env: NodePtr,
    result: &str,
) {
    let (sexp, args) = match allocator.sexp(form) {
        SExp::Pair(sexp, args) => (sexp, args),
        SExp::Atom(_) => (form, allocator.null()),
    };

    stdout.write_str(&format!("exp: {}\n", disassemble_f(allocator, sexp)));
    stdout.write_str(&format!("arg: {}\n", disassemble_f(allocator, args)));
    stdout.write_str(&format!("env: {}\n", disassemble_f(allocator, env)));
    stdout.write_str(&format!("val: {result}\n"));
    let mut sexp_stream = Stream::new(None);
    sexp_to_stream(allocator, sexp, &mut sexp_stream);
    let mut args_stream = Stream::new(None);
    sexp_to_stream(allocator, args, &mut args_stream);
    let mut benv_stream = Stream::new(None);
    sexp_to_stream(allocator, env, &mut benv_stream);
    stdout.write_str(&format!("bexp: {}\n", sexp_stream.get_value().hex()));
    stdout.write_str(&format!("barg: {}\n", args_stream.get_value().hex()));
    stdout.write_str(&format!("benv: {}\n", benv_stream.get_value().hex()));
    stdout.write_str("--\n");
}

type DisplayTraceFun = dyn Fn(
    &mut Allocator,
    &mut Stream,
    &dyn Fn(&mut Allocator, NodePtr) -> String,
    NodePtr,
    Option<String>,
    NodePtr,
    &str,
);

fn display_trace(
    allocator: &mut Allocator,
    stdout: &mut Stream,
    only_exn: bool,
    trace: &[NodePtr],
    disassemble_f: &dyn Fn(&mut Allocator, NodePtr) -> String,
    symbol_table: Option<HashMap<String, String>>,
    display_fun: &DisplayTraceFun,
) {
    for item in trace {
        let item_vec = proper_list(allocator, *item, true).unwrap();
        let form = item_vec[0];
        let env = item_vec[1];
        let not_exn = item_vec.len() > 2;
        let rv = if not_exn {
            disassemble_f(allocator, item_vec[2])
        } else {
            "(didn't finish)".to_string()
        };

        let h = sha256tree(allocator, form).hex();
        let symbol = symbol_table
            .as_ref()
            .and_then(|st| st.get(&h).map(|x| x.to_string()));

        let display = !only_exn || !not_exn;
        if display {
            display_fun(allocator, stdout, disassemble_f, form, symbol, env, &rv);
        }
    }
}

pub fn trace_to_text(
    allocator: &mut Allocator,
    stdout: &mut Stream,
    only_exn: bool,
    trace: &[NodePtr],
    symbol_table: Option<HashMap<String, String>>,
    disassemble_f: &dyn Fn(&mut Allocator, NodePtr) -> String,
) {
    display_trace(
        allocator,
        stdout,
        only_exn,
        trace,
        disassemble_f,
        symbol_table,
        &text_trace,
    );
}

pub fn trace_to_table(
    allocator: &mut Allocator,
    stdout: &mut Stream,
    only_exn: bool,
    trace: &[NodePtr],
    symbol_table: Option<HashMap<String, String>>,
    disassemble_f: &dyn Fn(&mut Allocator, NodePtr) -> String,
) {
    display_trace(
        allocator,
        stdout,
        only_exn,
        trace,
        disassemble_f,
        symbol_table,
        &table_trace,
    );
}

pub fn trace_pre_eval(
    allocator: &mut Allocator,
    append_log: &dyn Fn(&mut Allocator, NodePtr),
    symbol_table: Option<HashMap<String, String>>,
    sexp: NodePtr,
    args: NodePtr,
) -> Result<Option<NodePtr>, EvalErr> {
    let h = sha256tree(allocator, sexp);
    let recognized = symbol_table
        .as_ref()
        .and_then(|symbol_table| symbol_table.get(&h.hex()).map(|x| x.to_string()));

    if recognized.is_none() && symbol_table.is_some() {
        Ok(None)
    } else {
        m! {
            log_entry <- enlist(allocator, &[sexp, args]);
            let _ = append_log(allocator, log_entry);
            Ok(Some(log_entry))
        }
    }
}

pub fn check_unused(
    opts: Rc<dyn CompilerOpts>,
    input_program: &str,
) -> Result<(bool, String), CompileErr> {
    let mut output: Stream = Stream::new(None);
    let pre_forms = parse_sexp(Srcloc::start(&opts.filename()), input_program.bytes())?;
    let g = frontend(opts.clone(), &pre_forms)?;
    let unused = check_parameters_used_compileform(opts, Rc::new(g))?;

    if !unused.is_empty() {
        output.write_str("unused arguments detected at the mod level (lower case arguments are considered uncurried by convention)\n");
        for s in unused.iter() {
            output.write_str(&format!(
                " - {}\n",
                Bytes::new(Some(BytesFromType::Raw(s.clone()))).decode()
            ));
        }
        Ok((false, output.get_value().decode()))
    } else {
        Ok((true, output.get_value().decode()))
    }
}<|MERGE_RESOLUTION|>--- conflicted
+++ resolved
@@ -47,16 +47,15 @@
 //   return `<span id="${s.__repr__()}">${disassemble_f(s)}</span>`;
 // }
 
-<<<<<<< HEAD
-pub struct FunctionExtraInfo {
-    pub args: NodePtr,
-    pub left_env: bool,
-=======
+/// Contains additional info beside the compiled form for chialisp functions/
+/// These can be passed on and used by debuggers and such.
 #[derive(Clone)]
 pub struct FunctionExtraInfo {
+    /// The form of the original arguments from the source code.
     pub args: NodePtr,
+    /// Whether this function requires the constants and functions of the program
+    /// as an additional hidden parameter.
     pub has_constants_tree: bool,
->>>>>>> 19d23a27
 }
 
 // // The function below is broken as of 2021/06/22.
@@ -130,11 +129,7 @@
             let serialized_args = disassemble(allocator, extra.args);
             let serialized_args_atom = allocator.new_atom(serialized_args.as_bytes())?;
 
-<<<<<<< HEAD
-            let left_env_value = allocator.new_atom(&[extra.left_env as u8])?;
-=======
             let left_env_value = allocator.new_atom(&[extra.has_constants_tree as u8])?;
->>>>>>> 19d23a27
 
             map_result.push(allocator.new_pair(args_name_atom, serialized_args_atom)?);
             map_result.push(allocator.new_pair(left_env_name_atom, left_env_value)?);
