--- conflicted
+++ resolved
@@ -20,12 +20,6 @@
 use clvm_rs::reduction::EvalErr;
 use clvm_rs::run_program::PreEval;
 
-<<<<<<< HEAD
-use yamlette::model::yaml::str::FORCE_QUOTES;
-use yamlette::yamlette;
-
-=======
->>>>>>> 487def64
 use crate::classic::clvm::__type_compatibility__::{t, Bytes, BytesFromType, Stream, Tuple};
 use crate::classic::clvm::keyword_from_atom;
 use crate::classic::clvm::serialize::{sexp_from_stream, sexp_to_stream, SimpleCreateCLVMObject};
@@ -252,9 +246,7 @@
         .expect("stdout");
 }
 
-<<<<<<< HEAD
-=======
-fn to_yaml(entries: &Vec<BTreeMap<String, String>>) -> Yaml {
+fn to_yaml(entries: &[BTreeMap<String, String>]) -> Yaml {
     let result_array: Vec<Yaml> = entries
         .iter()
         .map(|tm| {
@@ -268,7 +260,6 @@
     Yaml::Array(result_array)
 }
 
->>>>>>> 487def64
 pub fn cldb(args: &[String]) {
     let tool_name = "cldb".to_string();
     let props = TArgumentParserProps {
