use std::collections::HashMap;
use std::collections::HashSet;
use std::rc::Rc;

use clvm_rs::allocator::{Allocator, NodePtr, SExp};
use clvm_rs::reduction::EvalErr;

use crate::classic::clvm::__type_compatibility__::{Bytes, BytesFromType};
use crate::classic::clvm::sexp::{
    enlist, first, flatten, fold_m, map_m, non_nil, nonempty_last, proper_list, rest, First, Rest,
    SelectNode, ThisNode,
};
use crate::classic::clvm_tools::binutils::disassemble;
use crate::classic::clvm_tools::debug::{build_symbol_dump, FunctionExtraInfo};
use crate::classic::clvm_tools::node_path::NodePath;
use crate::classic::clvm_tools::stages::assemble;
use crate::classic::clvm_tools::stages::stage_0::TRunProgram;
use crate::classic::clvm_tools::stages::stage_2::helpers::{evaluate, quote};
use crate::classic::clvm_tools::stages::stage_2::inline::{
    formulate_path_selections_for_destructuring, is_at_capture, is_inline_destructure,
};
use crate::classic::clvm_tools::stages::stage_2::optimize::optimize_sexp;

lazy_static! {
    pub static ref MAIN_NAME: String = "".to_string();
}

struct CollectionResult {
    pub functions: HashMap<Vec<u8>, NodePtr>,
    pub constants: HashMap<Vec<u8>, NodePtr>,
    pub macros: Vec<(Vec<u8>, NodePtr)>,
}

#[derive(Default)]
struct CompileOutput {
    pub functions: HashMap<Vec<u8>, NodePtr>,
    pub extra_data: HashMap<Vec<u8>, FunctionExtraInfo>,
}

// export type TBuildTree = Bytes | Tuple<TBuildTree, TBuildTree> | [];
fn build_tree(allocator: &mut Allocator, items: &[Vec<u8>]) -> Result<NodePtr, EvalErr> {
    if items.is_empty() {
        Ok(allocator.null())
    } else if items.len() == 1 {
        allocator.new_atom(&items[0])
    } else {
        m! {
            let half_size = items.len() >> 1;
            left <- build_tree(allocator, &items[..half_size]);
            right <- build_tree(allocator, &items[half_size..]);
            allocator.new_pair(left, right)
        }
    }
}

// export type TBuildTreeProgram = SExp | [Bytes, TBuildTree, TBuildTree] | [Tuple<Bytes, SExp>];
fn build_tree_program(allocator: &mut Allocator, items: &[NodePtr]) -> Result<NodePtr, EvalErr> {
    // This function takes a Python list of items and turns it into a program that
    //  a binary tree of the items, suitable for casting to an s-expression.
    let size = items.len();
    if size == 0 {
        m! {
            list_of_nil <- enlist(allocator, &[allocator.null()]);
            quote(allocator, list_of_nil)
        }
    } else if size == 1 {
        Ok(items[0])
    } else {
        m! {
            let half_size = items.len() >> 1;
            left <-
                build_tree_program(allocator, &items[..half_size]);
            right <-
                build_tree_program(allocator, &items[half_size..]);

            cons_atom <- allocator.new_atom(&[4_u8]);
            enlist(allocator, &[cons_atom, left, right])
        }
    }
}

/**
 * @return Used constants name array in `hex string` format.
 */
fn build_used_constants_names(
    allocator: &mut Allocator,
    functions: &HashMap<Vec<u8>, NodePtr>,
    constants: &HashMap<Vec<u8>, NodePtr>,
    macros: &[(Vec<u8>, NodePtr)],
) -> Result<Vec<Vec<u8>>, EvalErr> {
    /*
    Do a naïve pruning of unused symbols. It may be too big, but it shouldn't
    be too small. Return a list of all atoms used that are also the names of
    functions or constants, starting with the MAIN_NAME function.
     */
    let mut macro_as_dict = HashMap::new();

    for nv in macros {
        let (name, value) = nv;
        macro_as_dict.insert(name.to_vec(), *value);
    }

    let mut possible_symbols = HashSet::new();
    for key in functions.keys() {
        possible_symbols.insert(key);
    }

    for key in constants.keys() {
        possible_symbols.insert(key);
    }

    let mut new_names: HashSet<Vec<u8>> = HashSet::new();
    new_names.insert(MAIN_NAME.as_bytes().to_vec());
    let mut used_names = new_names.clone();

    while !new_names.is_empty() {
        let iterate_names = new_names.clone();
        new_names = HashSet::new();

        for name in iterate_names {
            let functions_and_macros = vec![functions.get(&name), macro_as_dict.get(&name)];

            let matching_names_1 = functions_and_macros
                .iter()
                .flat_map(|v| {
                    v.map(|v| {
                        let mut res = Vec::new();
                        flatten(allocator, *v, &mut res);
                        res
                    })
                    .unwrap_or_default()
                })
                .collect::<Vec<NodePtr>>();

            let matching_names = matching_names_1.iter().filter_map(|v| {
                if let SExp::Atom(b) = allocator.sexp(*v) {
                    Some(allocator.buf(&b).to_vec())
                } else {
                    None
                }
            });

            for name in matching_names {
                if !used_names.contains(&name) {
                    used_names.insert(name.to_vec());
                    new_names.insert(name);
                }
            }
        }
    }

    // used_names.intersection_update(possible_symbols)
    let mut used_name_list: Vec<Vec<u8>> = Vec::new();
    for name in used_names.iter() {
        if possible_symbols.contains(name) && *name != MAIN_NAME.as_bytes() {
            used_name_list.push(name.to_vec());
        }
    }

    used_name_list.sort();
    Ok(used_name_list)
}

#[allow(clippy::too_many_arguments)]
fn parse_include(
    allocator: &mut Allocator,
    name: NodePtr,
    namespace: &mut HashSet<Vec<u8>>,
    functions: &mut HashMap<Vec<u8>, NodePtr>,
    constants: &mut HashMap<Vec<u8>, NodePtr>,
    delayed_constants: &mut HashMap<Vec<u8>, NodePtr>,
    macros: &mut Vec<(Vec<u8>, NodePtr)>,
    run_program: Rc<dyn TRunProgram>,
) -> Result<(), EvalErr> {
    m! {
        prog <- assemble(
            allocator,
            "(_read (_full_path_for_name 1))"
        );
        assembled_sexp <- run_program.run_program(
            allocator,
            prog,
            name,
            None
        );
        match proper_list(allocator, assembled_sexp.1, true) {
            None => { Err(EvalErr(name, "include returned malformed result".to_string())) },
            Some(assembled) => {
                for sexp in assembled {
                    parse_mod_sexp(
                        allocator,
                        sexp,
                        namespace,
                        functions,
                        constants,
                        delayed_constants,
                        macros,
                        run_program.clone()
                    )?;
                };
                Ok(())
            }
        }
    }
}

fn unquote_args(
    allocator: &mut Allocator,
    code: NodePtr,
    args: &[Vec<u8>],
    matches: &HashMap<Vec<u8>, NodePtr>,
) -> Result<NodePtr, EvalErr> {
    match allocator.sexp(code) {
        SExp::Atom(code_buf) => {
            let code_atom = allocator.buf(&code_buf);
            let matching_args = args
                .iter()
                .filter(|arg| *arg == code_atom)
                .cloned()
                .collect::<Vec<Vec<u8>>>();
            if !matching_args.is_empty() {
                if let Some(argval) = matches.get(&matching_args[0]) {
                    // New case: if we've been given an alternate way of computing
                    // the argument, use it here.
                    return Ok(*argval);
                }

                let unquote_atom = allocator.new_atom("unquote".as_bytes())?;
                return enlist(allocator, &[unquote_atom, code]);
            }

            Ok(code)
        }
        SExp::Pair(c1, c2) => {
            m! {
                unquoted_c2 <- unquote_args(allocator, c2, args, matches);
                unquoted_c1 <- unquote_args(allocator, c1, args, matches);
                allocator.new_pair(unquoted_c1, unquoted_c2)
            }
        }
    }
}

fn defun_inline_to_macro(
    allocator: &mut Allocator,
    declaration_sexp: NodePtr,
) -> Result<NodePtr, EvalErr> {
    let d2 = rest(allocator, declaration_sexp)?;
    let d3 = rest(allocator, d2)?;
    let defmacro_atom = allocator.new_atom("defmacro".as_bytes())?;
    let d2_first = first(allocator, d2)?;
    let d3_first = first(allocator, d3)?;

    let mut destructure_matches = HashMap::new();
    let mut use_args = d3_first;

    if is_inline_destructure(allocator, d3_first) {
        // Given an attempt to destructure via the argument list, we need
        // to ensure that the inline function receives arguments that are
        // relative to the _values_ given rather than the code given to
        // generate the arguments.  These overlap when the argument list is
        // a single level proper list, but not otherwise.
        use_args = formulate_path_selections_for_destructuring(
            allocator,
            d3_first,
            &mut destructure_matches,
        )?;
    }

    let mut r_vec = vec![defmacro_atom, d2_first, use_args];
    let code_rest = rest(allocator, d3)?;
    let code = first(allocator, code_rest)?;

    let mut arg_atom_list = Vec::new();
    flatten(allocator, use_args, &mut arg_atom_list);
    let arg_name_list = arg_atom_list
        .iter()
        .filter_map(|x| {
            if let SExp::Atom(a) = allocator.sexp(*x) {
                Some(allocator.buf(&a))
            } else {
                None
            }
        })
        .filter(|x| !x.is_empty())
        .map(|v| v.to_vec())
        .collect::<Vec<Vec<u8>>>();

    let unquoted_code = unquote_args(allocator, code, &arg_name_list, &destructure_matches)?;

    let qq_atom = allocator.new_atom("qq".as_bytes())?;
    let qq_list = enlist(allocator, &[qq_atom, unquoted_code])?;
    r_vec.push(qq_list);
    let res = enlist(allocator, &r_vec)?;
    Ok(res)
}

#[allow(clippy::too_many_arguments)]
fn parse_mod_sexp(
    allocator: &mut Allocator,
    declaration_sexp: NodePtr,
    namespace: &mut HashSet<Vec<u8>>,
    functions: &mut HashMap<Vec<u8>, NodePtr>,
    constants: &mut HashMap<Vec<u8>, NodePtr>,
    // Delayed constants are new: they represent constant values
    // but we need the whole module to evaluate them since they
    // may call local functions (such as sha256tree).
    delayed_constants: &mut HashMap<Vec<u8>, NodePtr>,
    macros: &mut Vec<(Vec<u8>, NodePtr)>,
    run_program: Rc<dyn TRunProgram>,
) -> Result<(), EvalErr> {
    m! {
        op_node <- first(allocator, declaration_sexp);
        dec_rest <- rest(allocator, declaration_sexp);
        name_node <- first(allocator, dec_rest);
        let op =
            match allocator.sexp(op_node) {
                SExp::Atom(b) => allocator.buf(&b).to_vec(),
                _ => Vec::new()
            };
        let name =
            match allocator.sexp(name_node) {
                SExp::Atom(b) => allocator.buf(&b).to_vec(),
                _ => Vec::new()
            };

        if op == "include".as_bytes() {
            parse_include(
                allocator,
                name_node,
                namespace,
                functions,
                constants,
                delayed_constants,
                macros,
                run_program.clone()
            )
        } else if namespace.contains(&name) {
            Err(EvalErr(declaration_sexp, format!("symbol \"{}\" redefined", Bytes::new(Some(BytesFromType::Raw(name))).decode())))
        } else {
            namespace.insert(name.to_vec());

            if op == "defmacro".as_bytes() {
                macros.push((name.to_vec(), declaration_sexp));
                Ok(())
            } else if op == "defun".as_bytes() {
                let declaration_sexp_r = rest(allocator, declaration_sexp)?;
                let declaration_sexp_rr = rest(allocator, declaration_sexp_r)?;
                functions.insert(name, declaration_sexp_rr);
                Ok(())
            } else if op == "defun-inline".as_bytes() {
                let defined_macro =
                        defun_inline_to_macro(allocator, declaration_sexp)?;
                macros.push((name, defined_macro));
                Ok(())
            } else if op == "defconstant".as_bytes() {
                let r_of_declaration = rest(allocator, declaration_sexp)?;
                let rr_of_declaration = rest(allocator, r_of_declaration)?;
                let frr_of_declaration = first(allocator, rr_of_declaration)?;
                let quoted_decl = quote(allocator, frr_of_declaration)?;
                constants.insert(name, quoted_decl);
                Ok(())
            } else if op == "defconst".as_bytes() {
                // Use a new type-based match language.
                let Rest::Here(Rest::Here(First::Here(definition))) =
                    Rest::Here(Rest::Here(First::Here(ThisNode::Here))).
                    select_nodes(allocator, declaration_sexp)?;
                delayed_constants.insert(name, definition);
                Ok(())
            } else {
                Err(EvalErr(declaration_sexp, "expected defun, defmacro, defconst, compile-file or defconstant".to_string()))
            }
        }
    }
}

fn compile_mod_stage_1(
    allocator: &mut Allocator,
    args: NodePtr,
    macro_lookup: NodePtr,
    run_program: Rc<dyn TRunProgram>,
    produce_extra_info: bool,
) -> Result<CollectionResult, EvalErr> {
    // stage 1: collect up names of globals (functions, constants, macros)
    m! {
        let mut functions = HashMap::new();
        let mut constants = HashMap::new();
        let mut delayed_constants = HashMap::new();
        let mut macros = Vec::new();
        let mut namespace = HashSet::new();

        // eslint-disable-next-line no-constant-condition
        match proper_list(allocator, args, true) {
            None => { Err(EvalErr(args, "miscompiled mod is not a proper list\n".to_string())) },
            Some(alist) => {
                if alist.is_empty() {
                    return Err(EvalErr(args, "miscompiled mod is 0 size\n".to_string()));
                }

                let main_local_arguments = alist[0];

                for arg in alist.iter().take(alist.len()-1).skip(1) {
                    parse_mod_sexp(
                        allocator,
                        *arg,
                        &mut namespace,
                        &mut functions,
                        &mut constants,
                        &mut delayed_constants,
                        &mut macros,
                        run_program.clone()
                    )?;
                }

                // For each delayed constant, drain it into the
                // main constant pool.
                let mut result_collection = CollectionResult {
                    functions,
                    constants,
                    macros
                };

                let main_name_vec = MAIN_NAME.as_bytes().to_vec();

                // Process delayed constants until we either can't advance or
                // they're all done.

                loop {
                    if delayed_constants.is_empty() {
                        break;
                    }

                    let mut processed = false;
                    // copy so we can modify delayed_constants.
                    let delayed_constant_defs: Vec<(Vec<u8>, NodePtr)> =
                        delayed_constants.iter().map(|(k,v)| (k.clone(), *v)).collect();

                    for (name, delayed_body) in delayed_constant_defs.iter() {
                        let main_list =
                            enlist(
                                allocator,
                                &[allocator.null(), *delayed_body]
                            )?;

                        result_collection.functions.insert(
                            main_name_vec.clone(), main_list
                        );

                        let used_in_this_constant = build_used_constants_names(
                            allocator,
                            &result_collection.functions,
                            &delayed_constants,
                            &result_collection.macros
                        )?;

                        let uses_other_constants = used_in_this_constant.iter().
                            any(|u| delayed_constants.contains_key(u));

                        if uses_other_constants {
                            continue;
                        }

                        processed = true;

                        let compiled =
                            finish_compile_from_collection(
                                allocator,
                                macro_lookup,
                                run_program.clone(),
                                &result_collection,
                                produce_extra_info
                            )?;

                        let compilation_result =
                            run_program.run_program(
                                allocator,
                                compiled,
                                allocator.null(),
                                None
                            )?;

                        let result =
                            run_program.run_program(
                                allocator,
                                compilation_result.1,
                                allocator.null(),
                                None
                            )?;

                        delayed_constants.remove(name);
                        result_collection.constants.insert(
                            name.to_vec(), quote(allocator, result.1)?
                        );
                    }

                    if !processed {
                        return Err(EvalErr(allocator.null(), "got stuck untangling defconst dependencies".to_string()));
                    }
                }

                let uncompiled_main = nonempty_last(allocator.null(), &alist)?;
                let main_list =
                    enlist(
                        allocator,
                        &[main_local_arguments, uncompiled_main]
                    )?;

                result_collection.functions.insert(
                    MAIN_NAME.as_bytes().to_vec(), main_list
                );

                Ok(result_collection)
            }
        }
    }
}

// export type TSymbolTable = Array<[SExp, Bytes]>;

fn symbol_table_for_tree(
    allocator: &mut Allocator,
    tree: NodePtr,
    root_node: &NodePath,
) -> Result<Vec<(NodePtr, Vec<u8>)>, EvalErr> {
    if !non_nil(allocator, tree) {
        return Ok(Vec::new());
    }

    match allocator.sexp(tree) {
        SExp::Atom(_) => Ok(vec![(tree, root_node.as_path().data().to_vec())]),
        SExp::Pair(_, _) => {
            let left_bytes = NodePath::new(None).first();
            let right_bytes = NodePath::new(None).rest();

            let tree_first = first(allocator, tree)?;
            let tree_rest = rest(allocator, tree)?;

            // Allow haskell-like @ capture for destructuring.
            // If we encounter a form like (@ name substructure) then
            // treat it as though name captures the current path but
            // we also continue evaluating at the current position.
            let mut result_fin = Vec::new();
            if let Some((capture, destructure)) = is_at_capture(allocator, tree_first, tree_rest) {
                // Push the given name here.
                result_fin.push((capture, root_node.as_path().data().to_vec()));

                let mut substructure = symbol_table_for_tree(allocator, destructure, root_node)?;

                result_fin.append(&mut substructure);
            } else {
                let mut left =
                    symbol_table_for_tree(allocator, tree_first, &root_node.add(left_bytes))?;
                let mut right =
                    symbol_table_for_tree(allocator, tree_rest, &root_node.add(right_bytes))?;

                result_fin.append(&mut left);
                result_fin.append(&mut right);
            }

            Ok(result_fin)
        }
    }
}

fn build_macro_lookup_program(
    allocator: &mut Allocator,
    macro_lookup: NodePtr,
    macros: &[(Vec<u8>, NodePtr)],
    run_program: Rc<dyn TRunProgram>,
) -> Result<NodePtr, EvalErr> {
    m! {
        com_atom <- allocator.new_atom("com".as_bytes());
        cons_atom <- allocator.new_atom(&[4]);
        opt_atom <- allocator.new_atom("opt".as_bytes());

        let runner = || run_program.clone();
        macro_lookup_program <- quote(allocator, macro_lookup);
        result_program <- fold_m(
            allocator,
            &|allocator, macro_lookup_program, macro_def: &(Vec<u8>, NodePtr)| m! {
                cons_list <-
                    enlist(
                        allocator,
                        &[cons_atom, macro_def.1, macro_lookup_program]
                    );
                quoted_to_compile <- quote(allocator, cons_list);
                compile_form <-
                    enlist(
                        allocator,
                        &[com_atom, quoted_to_compile, macro_lookup_program]
                    );
                opt_form <- enlist(allocator, &[opt_atom, compile_form]);
                top_atom <- allocator.new_atom(NodePath::new(None).as_path().data());
                macro_evaluated <- evaluate(allocator, opt_form, top_atom);
                optimize_sexp(allocator, macro_evaluated, runner())
            },
            macro_lookup_program,
            &mut macros.iter()
        );
        Ok(result_program)
    }
}

#[allow(clippy::too_many_arguments)]
fn add_one_function(
    allocator: &mut Allocator,
    args_root_node: &NodePath,
    macro_lookup_program: NodePtr,
    constants_symbol_table: &[(NodePtr, Vec<u8>)],
    // Note: mut here means: the body of this function will mutate this by-value
    // parameter, not that the mutability is visible to the caller.
    //
    // My own style generally avoid this, but reviewers tend to dislike having a
    // phantom name that is copied, so i am using the more brief style here.
    mut compiled: CompileOutput,
    name: &[u8],
    lambda_expression: NodePtr,
    has_constants_tree: bool,
) -> Result<CompileOutput, EvalErr> {
    let com_atom = allocator.new_atom("com".as_bytes())?;
    let opt_atom = allocator.new_atom("opt".as_bytes())?;

    let function_args = first(allocator, lambda_expression)?;
    let local_symbol_table = symbol_table_for_tree(allocator, function_args, args_root_node)?;
    let mut all_symbols = local_symbol_table;
    all_symbols.append(&mut constants_symbol_table.to_owned());
    let lambda_form_content = rest(allocator, lambda_expression)?;
    let lambda_body = first(allocator, lambda_form_content)?;
    let quoted_lambda_expr = quote(allocator, lambda_body)?;
    let all_symbols_list_sexp = map_m(allocator, &mut all_symbols.iter(), &|allocator, pair| {
        let path_atom = allocator.new_atom(&pair.1)?;
        enlist(allocator, &[pair.0, path_atom])
    })?;

    let all_symbols_list = enlist(allocator, &all_symbols_list_sexp)?;

    let quoted_symbols = quote(allocator, all_symbols_list)?;
    let com_list = enlist(
        allocator,
        &[
            com_atom,
            quoted_lambda_expr,
            macro_lookup_program,
            quoted_symbols,
        ],
    )?;

    let opt_list = enlist(allocator, &[opt_atom, com_list])?;
    compiled.functions.insert(name.to_vec(), opt_list);
    compiled.extra_data.insert(
        name.to_vec(),
        FunctionExtraInfo {
            args: function_args,
            left_env: has_constants_tree,
        },
    );

    Ok(compiled)
}

fn compile_functions(
    allocator: &mut Allocator,
    functions: &HashMap<Vec<u8>, NodePtr>,
    macro_lookup_program: NodePtr,
    constants_symbol_table: &[(NodePtr, Vec<u8>)],
    args_root_node: &NodePath,
    has_constants_tree: bool,
) -> Result<CompileOutput, EvalErr> {
    let compiled = Default::default();

    return fold_m(
        allocator,
        &|allocator: &mut Allocator, compiled, name_exp: (&Vec<u8>, &NodePtr)| {
            add_one_function(
                allocator,
                args_root_node,
                macro_lookup_program,
                constants_symbol_table,
                compiled,
                name_exp.0,
                *name_exp.1,
                has_constants_tree,
            )
        },
        compiled,
        &mut functions.iter(),
    );
}

<<<<<<< HEAD
// Add an entry for main's arguments, named __chia__main_arguments in the
// symbols, to the symbol list, placing it at the front for simplicity.
fn add_main_args(
    allocator: &mut Allocator,
    args: NodePtr,
    symbols: NodePtr,
) -> Result<NodePtr, EvalErr> {
    let entry_name = allocator.new_atom("__chia__main_arguments".as_bytes())?;
    let entry_value_string = disassemble(allocator, args);
    let entry_value = allocator.new_atom(entry_value_string.as_bytes())?;
    let entry_cons = allocator.new_pair(entry_name, entry_value)?;
    allocator.new_pair(entry_cons, symbols)
}

pub fn compile_mod(
=======
fn finish_compile_from_collection(
>>>>>>> 0733d516
    allocator: &mut Allocator,
    macro_lookup: NodePtr,
    run_program: Rc<dyn TRunProgram>,
    cr: &CollectionResult,
    produce_extra_info: bool,
) -> Result<NodePtr, EvalErr> {
    let a_atom = allocator.new_atom(&[2])?;
    let cons_atom = allocator.new_atom(&[4])?;
    let opt_atom = allocator.new_atom("opt".as_bytes())?;

    // move macros into the macro lookup
    let macro_lookup_program =
        build_macro_lookup_program(allocator, macro_lookup, &cr.macros, run_program.clone())?;

    // get a list of all symbols that are possibly used
    let all_constants_names =
        build_used_constants_names(allocator, &cr.functions, &cr.constants, &cr.macros)?;

    let has_constants_tree = !all_constants_names.is_empty();
    // build defuns table, with function names as keys

    let constants_tree = build_tree(allocator, &all_constants_names)?;

    let constants_root_node = NodePath::new(None).first();
    let args_root_node = if has_constants_tree {
        NodePath::new(None).rest()
    } else {
        NodePath::new(None)
    };

    let constants_symbol_table =
        symbol_table_for_tree(allocator, constants_tree, &constants_root_node)?;

<<<<<<< HEAD
        compiled <- compile_functions(
            allocator,
            &cr.functions,
            macro_lookup_program,
            &constants_symbol_table,
            &args_root_node,
            has_constants_tree
        );

        let main_path = compiled.functions[MAIN_NAME.as_bytes()];

        if has_constants_tree {
            let mut all_constants_lookup: HashMap<Vec<u8>, NodePtr> =
                HashMap::new();
            for (k,v) in compiled.functions.iter() {
                if all_constants_names.contains(k) {
                    all_constants_lookup.insert(k.clone(), *v);
                }
            }

            for (k,v) in cr.constants.iter() {
                all_constants_lookup.insert(k.clone(), *v);
            }

            let all_constants_list =
                all_constants_names.iter().filter_map(
                    |name| all_constants_lookup.get(name)
                ).copied().collect::<Vec<NodePtr>>();

            let all_constants_tree_program =
                build_tree_program(allocator, &all_constants_list)?;

            let top_atom = allocator.new_atom(NodePath::new(None).as_path().data())?;
            let arg_tree =
                enlist(
                    allocator,
                    &[cons_atom, all_constants_tree_program, top_atom]
                )?;

            let apply_list =
                enlist(
                    allocator,
                    &[a_atom, main_path, arg_tree]
                )?;
            let quoted_apply_list = quote(allocator, apply_list)?;
            let opt_list =
                enlist(
                    allocator,
                    &[opt_atom, quoted_apply_list]
                )?;

            let symbols_no_main = build_symbol_dump(
                allocator,
                &all_constants_lookup,
                &compiled.extra_data,
                run_program.clone(),
                produce_extra_info,
            )?;
            let first_of_args = first(allocator, args)?;
            let symbols =
                if produce_extra_info {
                    add_main_args(
                        allocator,
                        first_of_args,
                        symbols_no_main
                    )?
                } else {
                    symbols_no_main
                };

            let to_run = assemble(
                allocator,
                if produce_extra_info {
                    "(_set_symbol_table (c (c (q . \"source_file\") (_get_source_file)) 1))"
                } else {
                    "(_set_symbol_table 1)"
                }
            )?;

            let _ = run_program.run_program(
                allocator,
                to_run,
                symbols,
                None
            )?;

            Ok(opt_list)
        } else {
            m! {
                top_atom <- allocator.new_atom(NodePath::new(None).as_path().data());
                apply_list <-
                    enlist(
                        allocator,
                        &[a_atom, main_path, top_atom]
                    );
                quoted_apply_list <- quote(allocator, apply_list);
                enlist(
                    allocator,
                    &[opt_atom, quoted_apply_list]
                )
            }
        }
=======
    let compiled_functions = compile_functions(
        allocator,
        &cr.functions,
        macro_lookup_program,
        &constants_symbol_table,
        &args_root_node,
    )?;

    let main_path = compiled_functions[MAIN_NAME.as_bytes()];

    if has_constants_tree {
        let mut all_constants_lookup = HashMap::new();
        for (k, v) in compiled_functions {
            if all_constants_names.contains(&k) {
                all_constants_lookup.insert(k, v);
            }
        }

        for (k, v) in cr.constants.iter() {
            all_constants_lookup.insert(k.to_vec(), *v);
        }

        let all_constants_list = all_constants_names
            .iter()
            .filter_map(|name| all_constants_lookup.get(name))
            .copied()
            .collect::<Vec<NodePtr>>();

        let all_constants_tree_program = build_tree_program(allocator, &all_constants_list)?;

        let top_atom = allocator.new_atom(NodePath::new(None).as_path().data())?;
        let arg_tree = enlist(
            allocator,
            &[cons_atom, all_constants_tree_program, top_atom],
        )?;

        let apply_list = enlist(allocator, &[a_atom, main_path, arg_tree])?;

        let quoted_apply_list = quote(allocator, apply_list)?;
        let opt_list = enlist(allocator, &[opt_atom, quoted_apply_list])?;

        let symbols = build_symbol_dump(allocator, all_constants_lookup, run_program.clone())?;

        let to_run = assemble(
            allocator,
            if produce_extra_info {
                "(_set_symbol_table (c (c (q . \"source_file\") (_get_source_file)) 1))"
            } else {
                "(_set_symbol_table 1)"
            },
        )?;

        run_program.run_program(allocator, to_run, symbols, None)?;

        Ok(opt_list)
    } else {
        let top_atom = allocator.new_atom(NodePath::new(None).as_path().data())?;
        let apply_list = enlist(allocator, &[a_atom, main_path, top_atom])?;
        let quoted_apply_list = quote(allocator, apply_list)?;
        enlist(allocator, &[opt_atom, quoted_apply_list])
>>>>>>> 0733d516
    }
}
pub fn compile_mod(
    allocator: &mut Allocator,
    args: NodePtr,
    macro_lookup: NodePtr,
    _symbol_table: NodePtr,
    run_program: Rc<dyn TRunProgram>,
    _level: usize,
) -> Result<NodePtr, EvalErr> {
    // Deal with the "mod" keyword.
    let produce_extra_info_prog = assemble(allocator, "(_symbols_extra_info)")?;
    let produce_extra_info_null = allocator.null();
    let extra_info_res = run_program.run_program(
        allocator,
        produce_extra_info_prog,
        produce_extra_info_null,
        None,
    )?;
    let produce_extra_info = non_nil(allocator, extra_info_res.1);

    let cr = compile_mod_stage_1(
        allocator,
        args,
        macro_lookup,
        run_program.clone(),
        produce_extra_info,
    )?;
    finish_compile_from_collection(
        allocator,
        macro_lookup,
        run_program,
        &cr,
        produce_extra_info,
    )
}<|MERGE_RESOLUTION|>--- conflicted
+++ resolved
@@ -465,6 +465,7 @@
                         let compiled =
                             finish_compile_from_collection(
                                 allocator,
+                                args,
                                 macro_lookup,
                                 run_program.clone(),
                                 &result_collection,
@@ -687,7 +688,6 @@
     );
 }
 
-<<<<<<< HEAD
 // Add an entry for main's arguments, named __chia__main_arguments in the
 // symbols, to the symbol list, placing it at the front for simplicity.
 fn add_main_args(
@@ -702,11 +702,9 @@
     allocator.new_pair(entry_cons, symbols)
 }
 
-pub fn compile_mod(
-=======
 fn finish_compile_from_collection(
->>>>>>> 0733d516
-    allocator: &mut Allocator,
+    allocator: &mut Allocator,
+    args: NodePtr,
     macro_lookup: NodePtr,
     run_program: Rc<dyn TRunProgram>,
     cr: &CollectionResult,
@@ -739,123 +737,20 @@
     let constants_symbol_table =
         symbol_table_for_tree(allocator, constants_tree, &constants_root_node)?;
 
-<<<<<<< HEAD
-        compiled <- compile_functions(
-            allocator,
-            &cr.functions,
-            macro_lookup_program,
-            &constants_symbol_table,
-            &args_root_node,
-            has_constants_tree
-        );
-
-        let main_path = compiled.functions[MAIN_NAME.as_bytes()];
-
-        if has_constants_tree {
-            let mut all_constants_lookup: HashMap<Vec<u8>, NodePtr> =
-                HashMap::new();
-            for (k,v) in compiled.functions.iter() {
-                if all_constants_names.contains(k) {
-                    all_constants_lookup.insert(k.clone(), *v);
-                }
-            }
-
-            for (k,v) in cr.constants.iter() {
-                all_constants_lookup.insert(k.clone(), *v);
-            }
-
-            let all_constants_list =
-                all_constants_names.iter().filter_map(
-                    |name| all_constants_lookup.get(name)
-                ).copied().collect::<Vec<NodePtr>>();
-
-            let all_constants_tree_program =
-                build_tree_program(allocator, &all_constants_list)?;
-
-            let top_atom = allocator.new_atom(NodePath::new(None).as_path().data())?;
-            let arg_tree =
-                enlist(
-                    allocator,
-                    &[cons_atom, all_constants_tree_program, top_atom]
-                )?;
-
-            let apply_list =
-                enlist(
-                    allocator,
-                    &[a_atom, main_path, arg_tree]
-                )?;
-            let quoted_apply_list = quote(allocator, apply_list)?;
-            let opt_list =
-                enlist(
-                    allocator,
-                    &[opt_atom, quoted_apply_list]
-                )?;
-
-            let symbols_no_main = build_symbol_dump(
-                allocator,
-                &all_constants_lookup,
-                &compiled.extra_data,
-                run_program.clone(),
-                produce_extra_info,
-            )?;
-            let first_of_args = first(allocator, args)?;
-            let symbols =
-                if produce_extra_info {
-                    add_main_args(
-                        allocator,
-                        first_of_args,
-                        symbols_no_main
-                    )?
-                } else {
-                    symbols_no_main
-                };
-
-            let to_run = assemble(
-                allocator,
-                if produce_extra_info {
-                    "(_set_symbol_table (c (c (q . \"source_file\") (_get_source_file)) 1))"
-                } else {
-                    "(_set_symbol_table 1)"
-                }
-            )?;
-
-            let _ = run_program.run_program(
-                allocator,
-                to_run,
-                symbols,
-                None
-            )?;
-
-            Ok(opt_list)
-        } else {
-            m! {
-                top_atom <- allocator.new_atom(NodePath::new(None).as_path().data());
-                apply_list <-
-                    enlist(
-                        allocator,
-                        &[a_atom, main_path, top_atom]
-                    );
-                quoted_apply_list <- quote(allocator, apply_list);
-                enlist(
-                    allocator,
-                    &[opt_atom, quoted_apply_list]
-                )
-            }
-        }
-=======
-    let compiled_functions = compile_functions(
+    let compiled = compile_functions(
         allocator,
         &cr.functions,
         macro_lookup_program,
         &constants_symbol_table,
         &args_root_node,
+        has_constants_tree,
     )?;
 
-    let main_path = compiled_functions[MAIN_NAME.as_bytes()];
+    let main_path = compiled.functions[MAIN_NAME.as_bytes()];
 
     if has_constants_tree {
         let mut all_constants_lookup = HashMap::new();
-        for (k, v) in compiled_functions {
+        for (k, v) in compiled.functions {
             if all_constants_names.contains(&k) {
                 all_constants_lookup.insert(k, v);
             }
@@ -872,7 +767,6 @@
             .collect::<Vec<NodePtr>>();
 
         let all_constants_tree_program = build_tree_program(allocator, &all_constants_list)?;
-
         let top_atom = allocator.new_atom(NodePath::new(None).as_path().data())?;
         let arg_tree = enlist(
             allocator,
@@ -883,8 +777,19 @@
 
         let quoted_apply_list = quote(allocator, apply_list)?;
         let opt_list = enlist(allocator, &[opt_atom, quoted_apply_list])?;
-
-        let symbols = build_symbol_dump(allocator, all_constants_lookup, run_program.clone())?;
+        let symbols_no_main = build_symbol_dump(
+            allocator,
+            &all_constants_lookup,
+            &compiled.extra_data,
+            run_program.clone(),
+            produce_extra_info,
+        )?;
+        let first_of_args = first(allocator, args)?;
+        let symbols = if produce_extra_info {
+            add_main_args(allocator, first_of_args, symbols_no_main)?
+        } else {
+            symbols_no_main
+        };
 
         let to_run = assemble(
             allocator,
@@ -903,9 +808,9 @@
         let apply_list = enlist(allocator, &[a_atom, main_path, top_atom])?;
         let quoted_apply_list = quote(allocator, apply_list)?;
         enlist(allocator, &[opt_atom, quoted_apply_list])
->>>>>>> 0733d516
-    }
-}
+    }
+}
+
 pub fn compile_mod(
     allocator: &mut Allocator,
     args: NodePtr,
@@ -934,6 +839,7 @@
     )?;
     finish_compile_from_collection(
         allocator,
+        args,
         macro_lookup,
         run_program,
         &cr,
