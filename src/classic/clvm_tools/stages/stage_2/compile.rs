--- conflicted
+++ resolved
@@ -282,11 +282,7 @@
             top_path
         ).map(|x| {
             if DIAG_OUTPUT {
-<<<<<<< HEAD
-                print!(
-=======
                 println!(
->>>>>>> 2bfa2ab5
                     "TRY_EXPAND_MACRO {} WITH {} GIVES {} MACROS {} SYMBOLS {}",
                     disassemble(allocator, macro_code),
                     disassemble(allocator, prog_rest),
@@ -428,11 +424,7 @@
                 allocator.new_atom(NodePath::new(None).as_path().data());
 
             let _ = if DIAG_OUTPUT {
-<<<<<<< HEAD
-                print!("COMPILE_BINDINGS {}", disassemble(allocator, quoted_post_prog));
-=======
                 println!("COMPILE_BINDINGS {}", disassemble(allocator, quoted_post_prog));
->>>>>>> 2bfa2ab5
             };
             evaluate(allocator, quoted_post_prog, top_atom).map(Some)
         };
